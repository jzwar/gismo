######################################################################
## gsLibrary.cmake
## This file is part of the G+Smo library.
##
## Author: Angelos Mantzaflaris
######################################################################

#include (GenerateExportHeader)

## #################################################################
## Add library targets
## #################################################################

#message("Using ${${PROJECT_NAME}_EXTENSIONS}")
#message("Using ${${PROJECT_NAME}_MODULES}")
#message("Using ${${PROJECT_NAME}_SOURCES}")

if(GISMO_BUILD_LIB)

#if ("x${CMAKE_CXX_COMPILER_ID}" STREQUAL "xGNU")
#  SET(CMAKE_CXX_FLAGS "${CMAKE_CXX_FLAGS} -fno-implicit-templates")
#endif()

if("x${CMAKE_CXX_COMPILER_ID}" STREQUAL "xMSVC" OR
   "x${CMAKE_GENERATOR}" STREQUAL "xXcode")
 set(${PROJECT_NAME}_SOURCES ${${PROJECT_NAME}_SOURCES}
     "${gismo_SOURCE_DIR}/src/misc/gsDllMain.cpp")
endif()

if (GISMO_EXTRA_DEBUG)
  if (NOT "x${CMAKE_CXX_COMPILER_ID}" STREQUAL "xMSVC" OR DBGHELP_FOUND)
    set(${PROJECT_NAME}_SOURCES ${${PROJECT_NAME}_SOURCES} ${gismo_SOURCE_DIR}/src/misc/gsStackWalker.cpp)
  endif()
endif()

  add_library(${PROJECT_NAME} SHARED
    ${${PROJECT_NAME}_MODULES}
    ${${PROJECT_NAME}_SOURCES}
    ${${PROJECT_NAME}_EXTENSIONS}
    )

  if (GISMO_BUILD_PYBIND11)
    pybind11_add_module(py${PROJECT_NAME} MODULE
      ${${PROJECT_NAME}_MODULES}
      ${${PROJECT_NAME}_SOURCES}
      ${${PROJECT_NAME}_EXTENSIONS}
      "${gismo_SOURCE_DIR}/src/misc/gsPyBind11.cpp"
      )
    target_link_libraries(${PROJECT_NAME} ${Python_LIBRARIES})
    #target_link_libraries(py${PROJECT_NAME} PRIVATE ${PROJECT_NAME})
    target_link_libraries(py${PROJECT_NAME} PRIVATE "${${PROJECT_NAME}_LINKER}")
<<<<<<< HEAD

    set_target_properties(py${PROJECT_NAME} PROPERTIES
      VERSION "${${PROJECT_NAME}_VERSION}"
      SOVERSION "${${PROJECT_NAME}_VERSION_MAJOR}" )

=======
    if (GISMO_KLSHELL)
      target_compile_definitions(py${PROJECT_NAME} PUBLIC GISMO_KLSHELL)
    endif()# To fix
>>>>>>> 17611d7e
  endif(GISMO_BUILD_PYBIND11)
  
  #generate_export_header(${PROJECT_NAME})

  set_target_properties(${PROJECT_NAME} PROPERTIES
  #https://community.kde.org/Policies/Binary_Compatibility_Issues_With_C%2B%2B
  VERSION "${${PROJECT_NAME}_VERSION}"
  SOVERSION "${${PROJECT_NAME}_VERSION_MAJOR}"
  PUBLIC_HEADER "${PROJECT_SOURCE_DIR}/src/${PROJECT_NAME}.h"
  POSITION_INDEPENDENT_CODE ON
  LINKER_LANGUAGE CXX
  #COMPILE_DEFINITIONS ${PROJECT_NAME}_EXPORTS # Used for DLL exporting (defined by default by CMake)
  FOLDER "G+Smo libraries"
  )

#if(GISMO_WITH_MPFR OR GISMO_WITH_GMP)
#    find_package(GMP)
#    find_package(MPFR)
#
#    if (GMP_FOUND AND MPFR_FOUND)
#      target_link_libraries(${PROJECT_NAME} ${MPFR_LIBRARY};${GMP_LIBRARY};${GMPXX_LIBRARY})
#    endif()
#endif()

if (GISMO_WITH_SUPERLU)
  target_link_libraries(${PROJECT_NAME} ${SUPERLU_LIBRARIES})
endif()

if (GISMO_WITH_TAUCS)
  target_link_libraries(${PROJECT_NAME} ${TAUCS_LIBRARIES})
endif()

if (GISMO_WITH_UMFPACK)
  target_link_libraries(${PROJECT_NAME} ${UMFPACK_LIBRARIES})
endif()

if (GISMO_WITH_PARDISO)
   if (PARDISO_USE_MKL)
     find_package(MKL REQUIRED)
     target_link_libraries(${PROJECT_NAME} ${MKL_LIBRARIES})
   else()
     find_package(Pardiso REQUIRED)
     target_link_libraries(${PROJECT_NAME} Pardiso)
   endif()
endif()

if(${PROJECT_NAME}_LINKER)
  target_link_libraries(${PROJECT_NAME} "${${PROJECT_NAME}_LINKER}")
endif()

  if (GISMO_GCC_STATIC_LINKAGE)
    target_link_libraries(${PROJECT_NAME} -static-libgcc -static-libstdc++)
  endif()

#  if (GISMO_WITH_OPENMP)
#    find_package(OpenMP REQUIRED)
#  endif()

if (GISMO_EXTRA_DEBUG AND DBGHELP_FOUND)
  target_link_libraries(${PROJECT_NAME} ${DBGHELP_LIBRARY})
endif()

if( WIN32 ) # Copy the dll to the bin folder to allow executables to find it
    if(CMAKE_CONFIGURATION_TYPES)
      add_custom_command(
      TARGET ${PROJECT_NAME}
      POST_BUILD
      #COMMAND ${CMAKE_COMMAND} -E make_directory ${CMAKE_BINARY_DIR}/bin
      COMMAND ${CMAKE_COMMAND} -E make_directory ${CMAKE_BINARY_DIR}/bin/$<CONFIGURATION>
      COMMAND ${CMAKE_COMMAND} -E copy_if_different $<TARGET_FILE:${PROJECT_NAME}> ${CMAKE_BINARY_DIR}/bin/$<CONFIGURATION>
      COMMAND ${CMAKE_COMMAND} -E echo 'The file $<TARGET_FILE:${PROJECT_NAME}> is copied to the bin folder for convenience.' )
    else()
      add_custom_command(
      TARGET ${PROJECT_NAME}
      POST_BUILD
      #COMMAND ${CMAKE_COMMAND} -E make_directory ${CMAKE_BINARY_DIR}/bin
      COMMAND ${CMAKE_COMMAND} -E make_directory ${CMAKE_BINARY_DIR}/bin
      COMMAND ${CMAKE_COMMAND} -E copy_if_different $<TARGET_FILE:${PROJECT_NAME}> ${CMAKE_BINARY_DIR}/bin
      COMMAND ${CMAKE_COMMAND} -E echo 'The file $<TARGET_FILE:${PROJECT_NAME}> is copied to the bin folder for convenience.' )
    endif()
endif( WIN32 )

endif(GISMO_BUILD_LIB)

  add_library(${PROJECT_NAME}_static STATIC
  ${${PROJECT_NAME}_MODULES}
  ${${PROJECT_NAME}_SOURCES}
  ${${PROJECT_NAME}_EXTENSIONS}
  )

  #generate_export_header(${PROJECT_NAME}_static)

  if(${PROJECT_NAME}_LINKER)
    target_link_libraries(${PROJECT_NAME}_static "${${PROJECT_NAME}_LINKER}")
  endif()

  if (EIGEN_USE_MKL_ALL)
    target_link_libraries(${PROJECT_NAME} ${MKL_LIBRARIES})
  endif()

  if (GISMO_EXTRA_DEBUG AND DBGHELP_FOUND)
     target_link_libraries(${PROJECT_NAME}_static ${DBGHELP_LIBRARY})
  ENDIF()

  if (GISMO_GCC_STATIC_LINKAGE)
    target_link_libraries(${PROJECT_NAME}_static -static-libgcc -static-libstdc++)
  endif()

  # Avoid naming conflic on MSVC
  if("x${CMAKE_CXX_COMPILER_ID}" STREQUAL "xMSVC")
    set(gs_static_lib_suffix _static)
  endif()

  set_target_properties(${PROJECT_NAME}_static PROPERTIES
  COMPILE_DEFINITIONS ${PROJECT_NAME}_STATIC
  POSITION_INDEPENDENT_CODE ON
  LINKER_LANGUAGE CXX
  FOLDER "G+Smo libraries"
  OUTPUT_NAME ${PROJECT_NAME}${gs_static_lib_suffix} )

set(LIBRARY_OUTPUT_PATH ${CMAKE_BINARY_DIR}/lib/)

## #################################################################
## Installation
## #################################################################

install(TARGETS ${PROJECT_NAME}_static OPTIONAL
  EXPORT gismoTargets
  LIBRARY DESTINATION "${LIB_INSTALL_DIR}" COMPONENT shared
  ARCHIVE DESTINATION "${LIB_INSTALL_DIR}" COMPONENT static
  RUNTIME DESTINATION "${BIN_INSTALL_DIR}" COMPONENT exe
  PUBLIC_HEADER DESTINATION "${INCLUDE_INSTALL_DIR}/${PROJECT_NAME}")

if(GISMO_BUILD_LIB)

  install(TARGETS ${PROJECT_NAME}
    # IMPORTANT: Add the ${PROJECT_NAME} library to the "export-set"
    EXPORT gismoTargets
    LIBRARY DESTINATION "${LIB_INSTALL_DIR}" COMPONENT shared
    ARCHIVE DESTINATION "${LIB_INSTALL_DIR}" COMPONENT static
    RUNTIME DESTINATION "${BIN_INSTALL_DIR}" COMPONENT exe
    PUBLIC_HEADER DESTINATION "${INCLUDE_INSTALL_DIR}/${PROJECT_NAME}")

endif(GISMO_BUILD_LIB)<|MERGE_RESOLUTION|>--- conflicted
+++ resolved
@@ -49,17 +49,14 @@
     target_link_libraries(${PROJECT_NAME} ${Python_LIBRARIES})
     #target_link_libraries(py${PROJECT_NAME} PRIVATE ${PROJECT_NAME})
     target_link_libraries(py${PROJECT_NAME} PRIVATE "${${PROJECT_NAME}_LINKER}")
-<<<<<<< HEAD
 
     set_target_properties(py${PROJECT_NAME} PROPERTIES
       VERSION "${${PROJECT_NAME}_VERSION}"
       SOVERSION "${${PROJECT_NAME}_VERSION_MAJOR}" )
 
-=======
     if (GISMO_KLSHELL)
       target_compile_definitions(py${PROJECT_NAME} PUBLIC GISMO_KLSHELL)
     endif()# To fix
->>>>>>> 17611d7e
   endif(GISMO_BUILD_PYBIND11)
   
   #generate_export_header(${PROJECT_NAME})
