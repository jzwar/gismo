/** @file gsWriteParaview.hpp

    @brief Provides implementation of functions writing Paraview files.

    This file is part of the G+Smo library.

    This Source Code Form is subject to the terms of the Mozilla Public
    License, v. 2.0. If a copy of the MPL was not distributed with this
    file, You can obtain one at http://mozilla.org/MPL/2.0/.

    Author(s): A. Mantzaflaris
*/


#pragma once

#include <gsIO/gsWriteParaview.h>
#include <gsIO/gsParaviewCollection.h>
#include <gsIO/gsIOUtils.h>

#include <gsCore/gsGeometry.h>
#include <gsCore/gsGeometrySlice.h>
#include <gsCore/gsField.h>
#include <gsCore/gsDebug.h>

#include <gsModeling/gsTrimSurface.h>
#include <gsModeling/gsSolid.h>

<<<<<<< HEAD
#define PLOT_PRECISION 5
=======
#define PLOT_PRECISION 12
>>>>>>> 5c339b95

namespace gismo
{

// Export a 3D parametric mesh
template<class T>
void writeSingleBasisMesh3D(const gsMesh<T> & sl,
                            std::string const & fn)
{
    const unsigned numVer = sl.numVertices();
    const unsigned numEl  = numVer / 8;
    std::string mfn(fn);
    mfn.append(".vtu");
    std::ofstream file(mfn.c_str());
    if ( ! file.is_open() )
        gsWarn<<"writeSingleBasisMesh3D: Problem opening file \""<<fn<<"\""<<std::endl;
    file << std::fixed; // no exponents
    file << std::setprecision (PLOT_PRECISION);

    file <<"<?xml version=\"1.0\"?>\n";
    file <<"<VTKFile type=\"UnstructuredGrid\" version=\"0.1\" byte_order=\"LittleEndian\">\n";
    file <<"<UnstructuredGrid>\n";

    // Number of vertices and number of cells
    file <<"<Piece NumberOfPoints=\""<< numVer <<"\" NumberOfCells=\""<<numEl<<"\">\n";

    // Coordinates of vertices
    file <<"<Points>\n";
    file <<"<DataArray type=\"Float32\" NumberOfComponents=\"3\" format=\"ascii\">\n";
    for (typename std::vector< gsVertex<T>* >::const_iterator it=sl.vertices().begin(); it!=sl.vertices().end(); ++it)
    {
        const gsVertex<T>& vertex = **it;
        file << vertex[0] << " " << vertex[1] << " " << vertex[2] << " \n";
    }
    file << "\n";
    file <<"</DataArray>\n";
    file <<"</Points>\n";

    // Point data
    file <<"<PointData Scalars=\"CellVolume\">\n";
    file <<"<DataArray type=\"Float32\" Name=\"CellVolume\" format=\"ascii\" NumberOfComponents=\"1\">\n";
    for (typename std::vector< gsVertex<T>* >::const_iterator it=sl.vertices().begin(); it!=sl.vertices().end(); ++it)
    {
        file << (*it)->data <<" ";
    }
    file << "\n";
    file <<"</DataArray>\n";
    file <<"</PointData>\n";

    // Cells
    file <<"<Cells>\n";

    // Connectivity
    file <<"<DataArray type=\"Int32\" Name=\"connectivity\" format=\"ascii\">\n";
    for (unsigned i = 0; i!= numVer;++i)
    {
        file << i << " ";
    }
    file << "\n";
    file <<"</DataArray>\n";

    // Offsets
    file << "<DataArray type=\"Int32\" Name=\"offsets\" format=\"ascii\">\n";
    for (unsigned i = 1; i<= numEl;++i)
    {
        file << 8*i << " ";
    }
    file << "\n";
    file << "</DataArray>\n";

    // Type
    file << "<DataArray type=\"Int32\" Name=\"types\" format=\"ascii\">\n";
    for (unsigned i = 1; i<= numEl;++i)
    {
        file << "11 ";
    }
    file << "\n";
    file << "</DataArray>\n";

    file <<"</Cells>\n";
    file << "</Piece>\n";
    file <<"</UnstructuredGrid>\n";
    file <<"</VTKFile>\n";
    file.close();

    //if( pvd ) // make a pvd file
    //    makeCollection(fn, ".vtp");
}

// Export a 2D parametric mesh -- note: duplicates code from writeSingleBasisMesh3D,
//
template<class T>
void writeSingleBasisMesh2D(const gsMesh<T> & sl,
                            std::string const & fn)
{
    const unsigned numVer = sl.numVertices();
    const unsigned numEl  = numVer / 4; //(1<<dim)
    std::string mfn(fn);
    mfn.append(".vtu");
    std::ofstream file(mfn.c_str());
    if ( ! file.is_open() )
        gsWarn<<"writeSingleBasisMesh2D: Problem opening file \""<<fn<<"\""<<std::endl;
    file << std::fixed; // no exponents
    file << std::setprecision (PLOT_PRECISION);

    file <<"<?xml version=\"1.0\"?>\n";
    file <<"<VTKFile type=\"UnstructuredGrid\" version=\"0.1\" byte_order=\"LittleEndian\">\n";
    file <<"<UnstructuredGrid>\n";

    // Number of vertices and number of cells
    file <<"<Piece NumberOfPoints=\""<< numVer <<"\" NumberOfCells=\""<<numEl<<"\">\n";

    // Coordinates of vertices
    file <<"<Points>\n";
    file <<"<DataArray type=\"Float32\" NumberOfComponents=\"3\" format=\"ascii\">\n";
    for (typename std::vector< gsVertex<T>* >::const_iterator it=sl.vertices().begin(); it!=sl.vertices().end(); it+=4)
    {
        // order is important!
        const gsVertex<T>& vertex0 = **it;
        const gsVertex<T>& vertex1 = **(it+1);
        const gsVertex<T>& vertex3 = **(it+3);
        const gsVertex<T>& vertex2 = **(it+2);
        file << vertex0[0] << " " << vertex0[1] << " " << vertex0[2] << " \n";
        file << vertex1[0] << " " << vertex1[1] << " " << vertex1[2] << " \n";
        file << vertex3[0] << " " << vertex3[1] << " " << vertex3[2] << " \n";
        file << vertex2[0] << " " << vertex2[1] << " " << vertex2[2] << " \n";
    }
    file << "\n";
    file <<"</DataArray>\n";
    file <<"</Points>\n";

    // Point data
    file <<"<PointData Scalars=\"CellArea\">\n";
    file <<"<DataArray type=\"Float32\" Name=\"CellVolume\" format=\"ascii\" NumberOfComponents=\"1\">\n";
    for (typename std::vector< gsVertex<T>* >::const_iterator it=sl.vertices().begin(); it!=sl.vertices().end(); ++it)
    {
        file << (*it)->data <<" ";
    }
    file << "\n";
    file <<"</DataArray>\n";
    file <<"</PointData>\n";

    // Cells
    file <<"<Cells>\n";

    // Connectivity
    file <<"<DataArray type=\"Int32\" Name=\"connectivity\" format=\"ascii\">\n";
    for (unsigned i = 0; i!= numVer;++i)
    {
        file << i << " ";
    }
    file << "\n";
    file <<"</DataArray>\n";

    // Offsets
    file << "<DataArray type=\"Int32\" Name=\"offsets\" format=\"ascii\">\n";
    for (unsigned i = 1; i<= numEl;++i)
    {
        file << 4*i << " "; //step: (1<<dim)
    }
    file << "\n";
    file << "</DataArray>\n";

    // Type
    file << "<DataArray type=\"Int32\" Name=\"types\" format=\"ascii\">\n";
    for (unsigned i = 1; i<= numEl;++i)
    {
        file << "9 ";// 11: 3D, 9: 2D
    }
    file << "\n";
    file << "</DataArray>\n";

    file <<"</Cells>\n";
    file << "</Piece>\n";
    file <<"</UnstructuredGrid>\n";
    file <<"</VTKFile>\n";
    file.close();

    //if( pvd ) // make a pvd file
    //    makeCollection(fn, ".vtp");
}


/// Export a parametric mesh
template<class T>
void writeSingleBasisMesh(const gsBasis<T> & basis,
                         std::string const & fn)
{
    gsMesh<T> msh(basis, 0);
    if ( basis.dim() == 3)
        writeSingleBasisMesh3D(msh,fn);
    else if ( basis.dim() == 2)
        writeSingleBasisMesh2D(msh,fn);
    else
        gsWriteParaview(msh, fn, false);
}

/// Export a computational mesh
template<class T>
void writeSingleCompMesh(const gsBasis<T> & basis, const gsGeometry<T> & Geo,
                         std::string const & fn, unsigned resolution = 8)
{
    gsMesh<T> msh(basis, resolution);
    Geo.evaluateMesh(msh);

    // if ( basis.dim() == 3)
    //     writeSingleBasisMesh3D(msh,fn);
    // else if ( basis.dim() == 2)
    //     writeSingleBasisMesh2D(msh,fn);
    // else
        gsWriteParaview(msh, fn, false);
}

/// Export a control net
template<class T>
void writeSingleControlNet(const gsGeometry<T> & Geo,
                           std::string const & fn)
{
    const int d = Geo.parDim();
    gsMesh<T> msh;
    Geo.controlNet(msh);
    const unsigned n = Geo.geoDim();
    if ( n == 1 )
    {
        gsMatrix<T> anch = Geo.basis().anchors();
        // Lift vertices at anchor positions
        for (size_t i = 0; i!= msh.numVertices(); ++i)
        {
            msh.vertex(i)[d] = msh.vertex(i)[0];
            msh.vertex(i).topRows(d) = anch.col(i);
        }
    }
    else if (n>3)
    {
        gsDebug<<"Writing 4th coordinate\n";
        const gsMatrix<T> & cp = Geo.coefs();
        gsWriteParaviewPoints<T>(cp.transpose(), fn );
        return;
    }

    gsWriteParaview(msh, fn, false);
}

template<class T>
void gsWriteParaviewTPgrid(const gsMatrix<T> & eval_geo  ,
                           const gsMatrix<T> & eval_field,
                           const gsVector<index_t> & np,
                           std::string const & fn)
{
    const int n = eval_geo.rows();
    GISMO_ASSERT(eval_geo.cols()==eval_field.cols()
                 && static_cast<index_t>(np.prod())==eval_geo.cols(),
                 "Data do not match");

    std::string mfn(fn);
    mfn.append(".vts");
    std::ofstream file(mfn.c_str());
    file << std::fixed; // no exponents
    file << std::setprecision (PLOT_PRECISION);

    index_t np1 = (np.size()>1 ? np(1)-1 : 0);
    index_t np2 = (np.size()>2 ? np(2)-1 : 0);
    
    file <<"<?xml version=\"1.0\"?>\n";
    file <<"<VTKFile type=\"StructuredGrid\" version=\"0.1\">\n";
    file <<"<StructuredGrid WholeExtent=\"0 "<< np(0)-1<<" 0 "<< np1 <<" 0 "
         << np2 <<"\">\n";
    file <<"<Piece Extent=\"0 "<< np(0)-1<<" 0 "<<np1<<" 0 "
         << np2 <<"\">\n";
    file <<"<PointData "<< ( eval_field.rows()==1 ?"Scalars":"Vectors")<<"=\"SolutionField\">\n";
    file <<"<DataArray type=\"Float32\" Name=\"SolutionField\" format=\"ascii\" NumberOfComponents=\""<< ( eval_field.rows()==1 ? 1 : 3) <<"\">\n";
    if ( eval_field.rows()==1 )
        for ( index_t j=0; j<eval_field.cols(); ++j)
            file<< eval_field.at(j) <<" ";
    else
    {
        for ( index_t j=0; j<eval_field.cols(); ++j)
        {
            for ( index_t i=0; i!=eval_field.rows(); ++i)
                file<< eval_field(i,j) <<" ";
            for ( index_t i=eval_field.rows(); i<3; ++i)
                file<<"0 ";
        }
    }
    file <<"</DataArray>\n";
    file <<"</PointData>\n";
    file <<"<Points>\n";
    file <<"<DataArray type=\"Float32\" NumberOfComponents=\"3\">\n";
    for ( index_t j=0; j<eval_geo.cols(); ++j)
    {
        for ( index_t i=0; i!=n; ++i)
            file<< eval_geo(i,j) <<" ";
        for ( index_t i=n; i<3; ++i)
            file<<"0 ";
    }
    file <<"</DataArray>\n";
    file <<"</Points>\n";
    file <<"</Piece>\n";
    file <<"</StructuredGrid>\n";
    file <<"</VTKFile>\n";

    file.close();
}

template<class T>
void writeSinglePatchField(const gsFunction<T> & geometry,
                           const gsFunction<T> & parField,
                           const bool isParam,
                           std::string const & fn, unsigned npts)
{
    const int n = geometry.targetDim();
    const int d = geometry.domainDim();

    gsMatrix<T> ab = geometry.support();
    gsVector<T> a = ab.col(0);
    gsVector<T> b = ab.col(1);

    gsVector<unsigned> np = uniformSampleCount(a, b, npts);
    gsMatrix<T> pts = gsPointGrid(a, b, np);

    gsMatrix<T> eval_geo = geometry.eval(pts);//pts
    gsMatrix<T>  eval_field = isParam ? parField.eval(pts) : parField.eval(eval_geo);

    if ( 3 - d > 0 )
    {
        np.conservativeResize(3);
        np.bottomRows(3-d).setOnes();
    }
    else if (d > 3)
    {
        gsWarn<< "Cannot plot 4D data.\n";
        return;
    }

    if ( 3 - n > 0 )
    {
        eval_geo.conservativeResize(3,eval_geo.cols() );
        eval_geo.bottomRows(3-n).setZero();
    }
    else if (n > 3)
    {
        gsWarn<< "Data is more than 3 dimensions.\n";
    }

   if ( eval_field.rows() == 2)
    {
        eval_field.conservativeResize(3,eval_geo.cols() );
        eval_field.bottomRows(1).setZero(); // 3-field.dim()
    }

    gsWriteParaviewTPgrid(eval_geo, eval_field, np.template cast<index_t>(), fn);
}

/// Write a file containing a solution field over a single geometry
template<class T>
void writeSinglePatchField(const gsField<T> & field, int patchNr,
                           std::string const & fn, unsigned npts)
{
    writeSinglePatchField(field.patch(patchNr), field.function(patchNr), field.isParametric(), fn, npts);
/*
    const int n = field.geoDim();
    const int d = field.parDim();

    gsMatrix<T> ab = field.patches().parameterRange(patchNr);
    gsVector<T> a = ab.col(0);
    gsVector<T> b = ab.col(1);

    gsVector<unsigned> np = uniformSampleCount(a, b, npts);
    gsMatrix<T> pts = gsPointGrid(a, b, np);

    gsMatrix<T> eval_geo = field.point ( pts, patchNr );//pts

    if ( 3 - d > 0 )
    {
        np.conservativeResize(3);
        np.bottomRows(3-d).setOnes();
    }
    else if (d > 3)
    {
        gsWarn<< "Cannot plot 4D data.\n";
        return;
    }

    if ( 3 - n > 0 )
    {
        eval_geo.conservativeResize(3,eval_geo.cols() );
        eval_geo.bottomRows(3-n).setZero();
    }
    else if (d > 3)
    {
        gsWarn<< "Cannot plot 4D data.\n";
        return;
    }

    gsMatrix<T>  eval_field = field.value ( pts, patchNr );//values
    GISMO_ASSERT( eval_field.rows() == field.dim(), "Error in field dimension");
    if ( eval_field.rows() > 1 )
    {
        eval_field.conservativeResize(3,eval_geo.cols() );
        eval_field.bottomRows( 3-field.dim() ).setZero();
    }

    std::string mfn(fn);
    mfn.append(".vts");
    std::ofstream file(mfn.c_str());
    file << std::fixed; // no exponents
    file << std::setprecision (PLOT_PRECISION);

    file <<"<?xml version=\"1.0\"?>\n";
    file <<"<VTKFile type=\"StructuredGrid\" version=\"0.1\">\n";
    file <<"<StructuredGrid WholeExtent=\"0 "<< np(0)-1<<" 0 "<<np(1)-1<<" 0 "<<np(2)-1<<"\">\n";
    file <<"<Piece Extent=\"0 "<< np(0)-1<<" 0 "<<np(1)-1<<" 0 "<<np(2)-1<<"\">\n";
    file <<"<PointData "<< ( field.dim()==1 ?"Scalars":"Vectors")<<"=\"SolutionField\">\n";
    file <<"<DataArray type=\"Float32\" Name=\"SolutionField\" format=\"ascii\" NumberOfComponents=\""<< eval_field.rows() <<"\">\n";
    for ( index_t j=0; j<eval_field.cols(); ++j)
        for ( index_t i=0; i<eval_field.rows(); ++i)
            file<< eval_field(i,j) <<" ";
    file <<"</DataArray>\n";
    file <<"</PointData>\n";
    file <<"<Points>\n";
    file <<"<DataArray type=\"Float32\" NumberOfComponents=\""<<eval_geo.rows()<<"\">\n";
    for ( index_t j=0; j<eval_geo.cols(); ++j)
        for ( index_t i=0; i<eval_geo.rows(); ++i)
            file<< eval_geo(i,j) <<" ";
    file <<"</DataArray>\n";
    file <<"</Points>\n";
    file <<"</Piece>\n";
    file <<"</StructuredGrid>\n";
    file <<"</VTKFile>\n";

    file.close();
*/
}

/// Export a geometry represented by \a func
template<class T>
void writeSingleGeometry(gsFunction<T> const& func,
                         gsMatrix<T> const& supp,
                         std::string const & fn, unsigned npts)
{
    int n = func.targetDim();
    const int d = func.domainDim();

    gsVector<T> a = supp.col(0);
    gsVector<T> b = supp.col(1);
    gsVector<unsigned> np = uniformSampleCount(a,b, npts );
    gsMatrix<T> pts = gsPointGrid(a,b,np) ;

    gsMatrix<T>  eval_func = func.eval  ( pts ) ;//pts

    if ( 3 - d > 0 )
    {
        np.conservativeResize(3);
        np.bottomRows(3-d).setOnes();
    }

    if ( 3 - n > 0 )
    {
        eval_func.conservativeResize(3,eval_func.cols() );
        eval_func.bottomRows(3-n).setZero();

        if ( n == 1 )
        {
            if (d==3)
            {
                n = 4;
                eval_func.conservativeResize(4,eval_func.cols() );
            }

            //std::swap( eval_geo.row(d),  eval_geo.row(0) );
            eval_func.row(d) = eval_func.row(0);
            eval_func.topRows(d) = pts;
        }
    }

    std::string mfn(fn);
    mfn.append(".vts");
    std::ofstream file(mfn.c_str());
    if ( ! file.is_open() )
        gsWarn<<"writeSingleGeometry: Problem opening file \""<<fn<<"\""<<std::endl;
    file << std::fixed; // no exponents
    file << std::setprecision (PLOT_PRECISION);
    file <<"<?xml version=\"1.0\"?>\n";
    file <<"<VTKFile type=\"StructuredGrid\" version=\"0.1\">\n";
    file <<"<StructuredGrid WholeExtent=\"0 "<<np(0)-1<<" 0 "<<np(1)-1<<" 0 "<<np(2)-1<<"\">\n";
    file <<"<Piece Extent=\"0 "<< np(0)-1<<" 0 "<<np(1)-1<<" 0 "<<np(2)-1<<"\">\n";
    // Add norm of the point as data
    // file <<"<PointData Scalars =\"PointNorm\">\n";
    // file <<"<DataArray type=\"Float32\" Name=\"PointNorm\" format=\"ascii\" NumberOfComponents=\""<< 1 <<"\">\n";
    // for ( index_t j=0; j<eval_geo.cols(); ++j)
    //     file<< eval_geo.col(j).norm() <<" ";
    // file <<"</DataArray>\n";
    // file <<"</PointData>\n";
    // end norm

    //---------
    if (n > 3)
    {
        //gsWarn<< "4th dimension as scalar data.\n";
        file <<"<PointData "<< "Scalars=\"Coordinate4\">\n";
        file <<"<DataArray type=\"Float32\" Name=\"Coordinate4\" format=\"ascii\" NumberOfComponents=\"1\">\n";
        for ( index_t j=0; j!=eval_func.cols(); ++j)
            file<< eval_func(3,j) <<" ";
        file <<"</DataArray>\n";
        file <<"</PointData>\n";
    }
    //---------

    file <<"<Points>\n";
    file <<"<DataArray type=\"Float32\" NumberOfComponents=\"3\">\n";
    for ( index_t j=0; j<eval_func.cols(); ++j)
        for ( index_t i=0; i!=3; ++i)
            file<< eval_func(i,j) <<" ";
    file <<"</DataArray>\n";
    file <<"</Points>\n";
    file <<"</Piece>\n";
    file <<"</StructuredGrid>\n";
    file <<"</VTKFile>\n";
    file.close();
}

/// Export a curve geometry represented by \a func
template<class T>
void writeSingleCurve(gsFunction<T> const& func,
                      gsMatrix<T> const& supp,
                      std::string const & fn, unsigned npts)
{
    const unsigned n = func.targetDim();
    const unsigned d = func.domainDim();
    GISMO_ASSERT( d == 1, "Not a curve");

    gsVector<T> a = supp.col(0);
    gsVector<T> b = supp.col(1);
    gsVector<unsigned> np = uniformSampleCount(a,b, npts );
    gsMatrix<T> pts = gsPointGrid(a,b,np) ;

    gsMatrix<T>  eval_func = func.eval  ( pts ) ;//pts

    np.conservativeResize(3);
    np.bottomRows(2).setOnes();

    if ( 3 - n > 0 )
    {
        eval_func.conservativeResize(3,eval_func.cols() );
        eval_func.bottomRows(3-n).setZero();

        if ( n == 1 )
        {
            //std::swap( eval_geo.row(d),  eval_geo.row(0) );
            eval_func.row(d) = eval_func.row(0);
            eval_func.topRows(d) = pts;
        }
    }

    std::string mfn(fn);
    mfn.append(".vtp");
    std::ofstream file(mfn.c_str());
    if ( ! file.is_open() )
        gsWarn<<"writeSingleCurve: Problem opening file \""<<fn<<"\""<<std::endl;
    file << std::fixed; // no exponents
    file << std::setprecision (PLOT_PRECISION);
    file <<"<?xml version=\"1.0\"?>\n";
    file <<"<VTKFile type=\"PolyData\" version=\"0.1\" byte_order=\"LittleEndian\">\n";
    file <<"<PolyData>\n";
    // Accounting
    file <<"<Piece NumberOfPoints=\""<< npts
         <<"\" NumberOfVerts=\"0\" NumberOfLines=\""<< npts-1
         <<"\" NumberOfStrips=\"0\" NumberOfPolys=\"0\">\n";
    file <<"<Points>\n";
    file <<"<DataArray type=\"Float32\" NumberOfComponents=\""<<eval_func.rows()<<"\">\n";
    for ( index_t j=0; j<eval_func.cols(); ++j)
        for ( index_t i=0; i<eval_func.rows(); ++i)
            file<< eval_func(i,j) <<" ";
    file <<"\n</DataArray>\n";
    file <<"</Points>\n";
    // Lines
    file <<"<Lines>\n";
    file <<"<DataArray type=\"Int64\" Name=\"connectivity\" format=\"ascii\" RangeMin=\"0\" RangeMax=\""<<npts-1<<"\">\n";
    for (unsigned i=0; i< npts-1; ++i )
    {
        file << i << " " << i+1 << " ";
    }
    // offsets
    file <<"\n</DataArray>\n";
    unsigned offset(0);
    file <<"<DataArray type=\"Int64\" Name=\"offsets\" format=\"ascii\" RangeMin=\"0\" RangeMax=\""<<npts-1<<"\">\n";
    for (unsigned i=0; i< npts-1; ++i )
    {
        offset +=2;
        file << offset << " ";
    }
    file <<"\n</DataArray>\n";
    file <<"</Lines>\n";
    // Closing
    file <<"</Piece>\n";
    file <<"</PolyData>\n";
    file <<"</VTKFile>\n";
    file.close();
}

template<class T>
void writeSingleCurve(const gsGeometry<T> & Geo, std::string const & fn, unsigned npts)
{
    gsMatrix<T> ab = Geo.parameterRange();
    writeSingleCurve( Geo, ab, fn, npts);
}

template<class T>
void writeSingleGeometry(const gsGeometry<T> & Geo, std::string const & fn, unsigned npts)
{
    /*
      gsMesh<T> msh;
      Geo.toMesh(msh, npts);
      gsWriteParaview(msh, fn, false);
      return;
    */
    gsMatrix<T> ab = Geo.parameterRange();
    writeSingleGeometry( Geo, ab, fn, npts);
}

template<class T>
void writeSingleTrimSurface(const gsTrimSurface<T> & surf,
                            std::string const & fn,
                            unsigned npts)
{
    typename gsMesh<T>::uPtr msh = surf.toMesh(npts);
    gsWriteParaview( *msh, fn);
}

/// Write a file containing a solution field over a geometry
template<class T>
void gsWriteParaview(const gsField<T> & field,
                     std::string const & fn,
                     unsigned npts, bool mesh)
{
    /*
    if (mesh && (!field.isParametrized()) )
    {
        gsWarn<< "Cannot plot mesh from non-parametric field.";
        mesh = false;
    }
    */

    const unsigned n = field.nPieces();
    gsParaviewCollection collection(fn);
    std::string fileName;

    for ( unsigned i=0; i < n; ++i )
    {
        const gsBasis<T> & dom = field.isParametrized() ?
            field.igaFunction(i).basis() : field.patch(i).basis();

        fileName = fn + util::to_string(i);
        writeSinglePatchField( field, i, fileName, npts );
        collection.addPart(fileName, ".vts");
        if ( mesh )
        {
            fileName+= "_mesh";
            writeSingleCompMesh(dom, field.patch(i), fileName);

            collection.addPart(fileName, ".vtp");
        }

    }
    collection.save();
}

/// Write a file containing a solution field over a geometry
template<class T>
void gsWriteParaview(gsFunctionSet<T> const& geo,
                     gsFunctionSet<T> const& func,
                     std::string const & fn,
                     unsigned npts)
{
    /*
    if (mesh && (!field.isParametrized()) )
    {
        gsWarn<< "Cannot plot mesh from non-parametric field.";
        mesh = false;
    }
    */

    GISMO_ASSERT(geo.nPieces()==func.nPieces(),"Function sets must have same number of pieces, but func has "<<func.nPieces()<<" and geo has "<<geo.nPieces());

    const unsigned n = geo.nPieces();
    gsParaviewCollection collection(fn);
    std::string fileName;

    for ( unsigned i=0; i < n; ++i )
    {
        fileName = fn + util::to_string(i);
        writeSinglePatchField( geo.function(i), func.function(i), true, fileName, npts );
        collection.addPart(fileName, ".vts");
    }
    collection.save();
}

/// Export a Geometry without scalar information
template<class T>
void gsWriteParaview(const gsGeometry<T> & Geo, std::string const & fn,
                     unsigned npts, bool mesh, bool ctrlNet)
{
    const bool curve = ( Geo.domainDim() == 1 );

    gsParaviewCollection collection(fn);

    if ( curve )
    {
        writeSingleCurve(Geo, fn, npts);
        collection.addPart(fn, ".vtp");
    }
    else
    {
        writeSingleGeometry(Geo, fn, npts);
        collection.addPart(fn, ".vts");
    }

    if ( mesh ) // Output the underlying mesh
    {
        const std::string fileName = fn + "_mesh";

	int ptsPerEdge;

	// If not using default, compute the resolution from npts.
	if(npts!=8)
	{
	    const T evalPtsPerElem = npts * (1.0 / Geo.basis().numElements());

	    // The following complicated formula should ensure similar
	    // resolution of the mesh edges and the surface. The
	    // additional multiplication by deg - 1 ensures quadratic
	    // elements to be approximated by at least two lines etc.
	    ptsPerEdge = cast<T,int>(
            static_cast<T>(math::max(Geo.basis().maxDegree()-1, (index_t)1)) * math::pow(evalPtsPerElem, T(1.0)/static_cast<T>(Geo.domainDim())) );
	}
	else
	{
	    ptsPerEdge = npts;
	}

        writeSingleCompMesh(Geo.basis(), Geo, fileName, ptsPerEdge);
        collection.addPart(fileName, ".vtp");
    }

    if ( ctrlNet ) // Output the control net
    {
        const std::string fileName = fn + "_cnet";
        writeSingleControlNet(Geo, fileName);
        collection.addPart(fileName, ".vtp");
    }

    // Write out the collection file
    collection.save();
}

// Export a multibasis mesh
template<class T>
void gsWriteParaview(const gsMultiBasis<T> & mb, const gsMultiPatch<T> & domain,
                     std::string const & fn, unsigned npts)
{
    // GISMO_ASSERT sizes

    gsParaviewCollection collection(fn);

    for (size_t i = 0; i != domain.nPatches(); ++i)
    {
        const std::string fileName = fn + util::to_string(i) + "_mesh";
        writeSingleCompMesh(mb[i], domain.patch(i), fileName, npts);
        collection.addPart(fileName, ".vtp");
    }

    // Write out the collection file
    collection.save();
}

/// Export a Geometry without scalar information
template<class T>
void gsWriteParaview(const gsGeometrySlice<T> & Geo,
                     std::string const & fn,
                     unsigned npts)
{
    const gsMatrix<T> supp = Geo.parameterRange();
    writeSingleGeometry(Geo, supp, fn, npts);
    // Write out a pvd file
    makeCollection(fn, ".vts"); // make also a pvd file
}


/// Export a multipatch Geometry without scalar information
template<class T>
void gsWriteParaview( std::vector<gsGeometry<T> *> const & Geo,
                      std::string const & fn,
                      unsigned npts, bool mesh, bool ctrlNet)
{
    const size_t n = Geo.size();

    gsParaviewCollection collection(fn);
    std::string fnBase;

    for ( size_t i=0; i<n ; i++)
    {
        fnBase = fn + "_" + util::to_string(i);

        if ( Geo.at(i)->domainDim() == 1 )
        {
            writeSingleCurve(*Geo[i], fnBase, npts);
            collection.addPart(fnBase, ".vtp");
        }
        else
        {
            writeSingleGeometry( *Geo[i], fnBase, npts ) ;
            collection.addPart(fnBase, ".vts");
        }

        if ( mesh )
        {
            const std::string fileName = fnBase + "_mesh";
            writeSingleCompMesh(Geo[i]->basis(), *Geo[i], fileName);
            collection.addPart(fileName, ".vtp");
        }

        if ( ctrlNet ) // Output the control net
        {
            const std::string fileName = fnBase + "_cnet";
            writeSingleControlNet(*Geo[i], fileName);
            collection.addPart(fileName, ".vtp");
        }
    }
    collection.save();
}

/// Export i-th Basis function
template<class T>
void gsWriteParaview_basisFnct(int i, gsBasis<T> const& basis, std::string const & fn, unsigned npts)
{
    // basis.support(i) --> returns a (tight) bounding box for the
    // supp. of i-th basis func.
    int d= basis.dim();
    int n= d+1;

    gsMatrix<T> ab = basis.support(i) ;
    gsVector<T> a = ab.col(0);
    gsVector<T> b = ab.col(1);
    gsVector<unsigned> np = uniformSampleCount(a,b, npts );
    gsMatrix<T> pts = gsPointGrid(a,b,np) ;

    gsMatrix<T>  eval_geo = basis.evalSingle ( i, pts ) ;

    if ( 3 - d > 0 )
    {
        np.conservativeResize(3);
        np.bottomRows(3-d).setOnes();
    }

    if ( 2 - d > 0 )
    {
        pts.conservativeResize(2,eval_geo.cols());
        pts.bottomRows(2-d).setZero();
    }

    if ( d > 2 )
    {
//        gsWarn<<"Info: The dimension is to big, projecting into first 2 coordinatess..\n";
        d=2;
        pts.conservativeResize(2,eval_geo.cols());
    }

    if ( 3 - n > 0 )
    {
        eval_geo.conservativeResize(3,eval_geo.cols() );
        eval_geo.bottomRows(3-n).setZero();
    }

    std::string mfn(fn);
    mfn.append(".vts");
    std::ofstream file(mfn.c_str());
    if ( ! file.is_open() )
        gsWarn<<"gsWriteParaview_basisFnct: Problem opening file \""<<fn<<"\""<<std::endl;
    file << std::fixed; // no exponents
    file << std::setprecision (PLOT_PRECISION);
    file <<"<?xml version=\"1.0\"?>\n";
    file <<"<VTKFile type=\"StructuredGrid\" version=\"0.1\">\n";
    file <<"<StructuredGrid WholeExtent=\"0 "<<np(0)-1<<" 0 "<<np(1)-1<<" 0 "<<np(2)-1<<"\">\n";
    file <<"<Piece Extent=\"0 "<< np(0)-1<<" 0 "<<np(1)-1<<" 0 "<<np(2)-1<<"\">\n";
    // Scalar information
    file <<"<PointData "<< "Scalars"<<"=\"SolutionField\">\n";
    file <<"<DataArray type=\"Float32\" Name=\"SolutionField\" format=\"ascii\" NumberOfComponents=\""<<1<<"\">\n";
    for ( index_t j=0; j<eval_geo.cols(); ++j)
            file<< eval_geo(0,j) <<" ";
    file <<"</DataArray>\n";
    file <<"</PointData>\n";
    //
    file <<"<Points>\n";
    file <<"<DataArray type=\"Float32\" NumberOfComponents=\""<<3<<"\">\n";
    for ( index_t j=0; j<eval_geo.cols(); ++j)
    {
        for ( int l=0; l!=d; ++l)
            file<< pts(l,j) <<" ";
        file<< eval_geo(0,j) <<" ";
         for ( index_t l=d; l!=pts.rows(); ++l)
             file<< pts(l,j) <<" ";
    }
    file <<"</DataArray>\n";
    file <<"</Points>\n";
    file <<"</Piece>\n";
    file <<"</StructuredGrid>\n";
    file <<"</VTKFile>\n";
    file.close();
}

// Export a functionSet mesh
template<class T>
void gsWriteParaview(gsFunctionSet<T> const& func, std::string const & fn, unsigned npts)
{
    // GISMO_ASSERT sizes

    gsParaviewCollection collection(fn);

    for (index_t i = 0; i != func.size(); ++i)
    {
        const std::string fileName = fn + util::to_string(i);
        gsWriteParaview(func.function(i), func.function(i).support(), fileName, npts,false);
        collection.addPart(fileName, ".vts");
    }

    // Write out the collection file
    collection.save();
}

/// Export a function
template<class T>
void gsWriteParaview(gsFunction<T> const& func, gsMatrix<T> const& supp, std::string const & fn, unsigned npts, bool graph)
{
    int d = func.domainDim(); // tested for d==2

    gsVector<T> a = supp.col(0);
    gsVector<T> b = supp.col(1);
    gsVector<unsigned> np = uniformSampleCount(a,b, npts );
    gsMatrix<T> pts = gsPointGrid(a,b,np);

    gsMatrix<T> ev;
    func.eval_into(pts, ev);

    if ( 3 - d > 0 )
    {
        np.conservativeResize(3);
        np.bottomRows(3-d).setOnes();
    }

    std::string mfn(fn);
    mfn.append(".vts");
    std::ofstream file(mfn.c_str());
    if ( ! file.is_open() )
        gsWarn<<"gsWriteParaview: Problem opening file \""<<fn<<"\""<<std::endl;
    file << std::fixed; // no exponents
    file << std::setprecision (PLOT_PRECISION);
    file <<"<?xml version=\"1.0\"?>\n";
    file <<"<VTKFile type=\"StructuredGrid\" version=\"0.1\">\n";
    file <<"<StructuredGrid WholeExtent=\"0 "<<np(0)-1<<" 0 "<<np(1)-1<<" 0 "<<np(2)-1<<"\">\n";
    file <<"<Piece Extent=\"0 "<< np(0)-1<<" 0 "<<np(1)-1<<" 0 "<<np(2)-1<<"\">\n";
    // Scalar information (Not really used)
    file <<"<PointData "<< "Scalars"<<"=\"SolutionField\">\n";
    file <<"<DataArray type=\"Float32\" Name=\"SolutionField\" format=\"ascii\" NumberOfComponents=\""<< 1 <<"\">\n";
    for ( index_t j=0; j<ev.cols(); ++j)
            file<< ev(0,j) <<" ";
    file <<"</DataArray>\n";
    file <<"</PointData>\n";
    //
    file <<"<Points>\n";
    file <<"<DataArray type=\"Float32\" NumberOfComponents=\""<<3<<"\">\n";
    if (graph)
    {
        for ( index_t j=0; j<ev.cols(); ++j)
        {
            for ( int i=0; i< d; ++i)
                file<< pts(i,j) <<" ";
            file<< ev(0,j) <<" ";
        }
    }
    else
    {
        for ( index_t j=0; j<ev.cols(); ++j)
        {
            for ( index_t i=0; i!=ev.rows(); ++i)
                file<< ev(i,j) <<" ";
            for ( index_t i=ev.rows(); i<3; ++i)
                file<<"0 ";
        }
    }
    file <<"</DataArray>\n";
    file <<"</Points>\n";
    file <<"</Piece>\n";
    file <<"</StructuredGrid>\n";
    file <<"</VTKFile>\n";
    file.close();
}


/// Export Basis functions
template<class T>
void gsWriteParaview(gsBasis<T> const& basis, std::string const & fn,
                     unsigned npts, bool mesh)
{
    const index_t n = basis.size();
    gsParaviewCollection collection(fn);

    for ( index_t i=0; i< n; i++)
    {
        std::string fileName = fn + util::to_string(i);
        gsWriteParaview_basisFnct<T>(i, basis, fileName, npts ) ;
        collection.addPart(fileName, ".vts");
    }

    if ( mesh )
    {
        std::string fileName = fn + "_mesh";
        writeSingleBasisMesh(basis, fileName);
        //collection.addPart(fileName, ".vtp");
        collection.addPart(fileName, ".vtu");
    }

    collection.save();
}


/// Export Point set to Paraview
template<class T>
void gsWriteParaviewPoints(gsMatrix<T> const& X, gsMatrix<T> const& Y, std::string const & fn)
{
    assert( X.cols() == Y.cols() );
    assert( X.rows() == 1 && Y.rows() == 1 );
    index_t np = X.cols();

    std::string mfn(fn);
    mfn.append(".vtp");
    std::ofstream file(mfn.c_str());
    if ( ! file.is_open() )
        gsWarn<<"gsWriteParaviewPoints: Problem opening file \""<<fn<<"\""<<std::endl;
    file << std::fixed; // no exponents
    file << std::setprecision (PLOT_PRECISION);
    file <<"<?xml version=\"1.0\"?>\n";
    file <<"<VTKFile type=\"PolyData\" version=\"0.1\" byte_order=\"LittleEndian\">\n";
    file <<"<PolyData>\n";
    file <<"<Piece NumberOfPoints=\""<<np<<"\" NumberOfVerts=\"1\" NumberOfLines=\"0\" NumberOfStrips=\"0\" NumberOfPolys=\"0\">\n";
    file <<"<PointData>\n";
    file <<"</PointData>\n";
    file <<"<CellData>\n";
    file <<"</CellData>\n";
    file <<"<Points>\n";
    file <<"<DataArray type=\"Float32\" Name=\"Points\" NumberOfComponents=\"3\" format=\"ascii\" RangeMin=\""<<X.minCoeff()<<"\" RangeMax=\""<<X.maxCoeff()<<"\">\n";
    for (index_t i=0; i< np; ++i )
        file << X(0,i) <<" "<<Y(0,i)<<" "<< 0.0 <<"\n";
    file <<"\n</DataArray>\n";
    file <<"</Points>\n";
    file <<"<Verts>\n";
    file <<"<DataArray type=\"Int64\" Name=\"connectivity\" format=\"ascii\" RangeMin=\""<<0<<"\" RangeMax=\""<<np-1<<"\">\n";
    for (index_t i=0; i< np; ++i )
        file << i<<" ";
    file <<"\n</DataArray>\n";
    file <<"<DataArray type=\"Int64\" Name=\"offsets\" format=\"ascii\" RangeMin=\""<<np<<"\" RangeMax=\""<<np<<"\">\n"<<np<<"\n";
    file <<"</DataArray>\n";
    file <<"</Verts>\n";
    file <<"<Lines>\n";
    file <<"<DataArray type=\"Int64\" Name=\"connectivity\" format=\"ascii\" RangeMin=\"0\" RangeMax=\""<<np-1<<"\">\n";
    file <<"</DataArray>\n";
    file <<"<DataArray type=\"Int64\" Name=\"offsets\" format=\"ascii\" RangeMin=\""<<np<<"\" RangeMax=\""<<np<<"\">\n";
    file <<"</DataArray>\n";
    file <<"</Lines>\n";
    file <<"<Strips>\n";
    file <<"<DataArray type=\"Int64\" Name=\"connectivity\" format=\"ascii\" RangeMin=\"0\" RangeMax=\""<<np-1<<"\">\n";
    file <<"</DataArray>\n";
    file <<"<DataArray type=\"Int64\" Name=\"offsets\" format=\"ascii\" RangeMin=\""<<np<<"\" RangeMax=\""<<np<<"\">\n";
    file <<"</DataArray>\n";
    file <<"</Strips>\n";
    file <<"<Polys>\n";
    file <<"<DataArray type=\"Int64\" Name=\"connectivity\" format=\"ascii\" RangeMin=\"0\" RangeMax=\""<<np-1<<"\">\n";
    file <<"</DataArray>\n";
    file <<"<DataArray type=\"Int64\" Name=\"offsets\" format=\"ascii\" RangeMin=\""<<np<<"\" RangeMax=\""<<np<<"\">\n";
    file <<"</DataArray>\n";
    file <<"</Polys>\n";
    file <<"</Piece>\n";
    file <<"</PolyData>\n";
    file <<"</VTKFile>\n";
    file.close();

    makeCollection(fn, ".vtp"); // make also a pvd file
}

template<class T>
void gsWriteParaviewPoints(gsMatrix<T> const& X,
                           gsMatrix<T> const& Y,
                           gsMatrix<T> const& Z,
                           std::string const & fn)
{
    GISMO_ASSERT(X.cols() == Y.cols() && X.cols() == Z.cols(),
                 "X, Y and Z must have the same size of columns!");
    GISMO_ASSERT(X.rows() == 1 && Y.rows() == 1 && Z.cols(),
                 "X, Y and Z must be row matrices!");
    index_t np = X.cols();

    std::string mfn(fn);
    mfn.append(".vtp");
    std::ofstream file(mfn.c_str());

    if (!file.is_open())
    {
        gsWarn << "Problem opening " << fn << " Aborting..." << std::endl;
        return;
    }

    file << std::fixed; // no exponents
    file << std::setprecision (PLOT_PRECISION);

    file <<"<?xml version=\"1.0\"?>\n";
    file <<"<VTKFile type=\"PolyData\" version=\"0.1\" byte_order=\"LittleEndian\">\n";
    file <<"<PolyData>\n";
    file <<"<Piece NumberOfPoints=\""<<np<<"\" NumberOfVerts=\"1\" NumberOfLines=\"0\" NumberOfStrips=\"0\" NumberOfPolys=\"0\">\n";
    file <<"<PointData>\n"; //empty
    file <<"</PointData>\n";
    file <<"<CellData>\n";
    file <<"</CellData>\n";
    file <<"<Points>\n";
    file <<"<DataArray type=\"Float32\" Name=\"Points\" NumberOfComponents=\"3\" format=\"ascii\" RangeMin=\""<<X.minCoeff()<<"\" RangeMax=\""<<X.maxCoeff()<<"\">\n";

    for (index_t i = 0; i < np; ++i)
    {
        file << X(0, i) << " " << Y(0, i) << " " << Z(0, i) << "\n";
    }

    file <<"\n</DataArray>\n";
    file <<"</Points>\n";
    file <<"<Verts>\n";
    file <<"<DataArray type=\"Int64\" Name=\"connectivity\" format=\"ascii\" RangeMin=\""<<0<<"\" RangeMax=\""<<np-1<<"\">\n";

    for (index_t i=0; i< np; ++i )
    {
        file << i << " ";
    }

    file <<"\n</DataArray>\n";
    file <<"<DataArray type=\"Int64\" Name=\"offsets\" format=\"ascii\" RangeMin=\""<<np<<"\" RangeMax=\""<<np<<"\">\n"<<np<<"\n";
    file <<"</DataArray>\n";
    file <<"</Verts>\n";
    file <<"<Lines>\n";
    file <<"<DataArray type=\"Int64\" Name=\"connectivity\" format=\"ascii\" RangeMin=\"0\" RangeMax=\""<<np-1<<"\">\n";
    file <<"</DataArray>\n";
    file <<"<DataArray type=\"Int64\" Name=\"offsets\" format=\"ascii\" RangeMin=\""<<np<<"\" RangeMax=\""<<np<<"\">\n";
    file <<"</DataArray>\n";
    file <<"</Lines>\n";
    file <<"<Strips>\n";
    file <<"<DataArray type=\"Int64\" Name=\"connectivity\" format=\"ascii\" RangeMin=\"0\" RangeMax=\""<<np-1<<"\">\n";
    file <<"</DataArray>\n";
    file <<"<DataArray type=\"Int64\" Name=\"offsets\" format=\"ascii\" RangeMin=\""<<np<<"\" RangeMax=\""<<np<<"\">\n";
    file <<"</DataArray>\n";
    file <<"</Strips>\n";
    file <<"<Polys>\n";
    file <<"<DataArray type=\"Int64\" Name=\"connectivity\" format=\"ascii\" RangeMin=\"0\" RangeMax=\""<<np-1<<"\">\n";
    file <<"</DataArray>\n";
    file <<"<DataArray type=\"Int64\" Name=\"offsets\" format=\"ascii\" RangeMin=\""<<np<<"\" RangeMax=\""<<np<<"\">\n";
    file <<"</DataArray>\n";
    file <<"</Polys>\n";
    file <<"</Piece>\n";
    file <<"</PolyData>\n";
    file <<"</VTKFile>\n";
    file.close();

    makeCollection(fn, ".vtp"); // make also a pvd file
}

template<class T>
void gsWriteParaviewPoints(gsMatrix<T> const& X,
                           gsMatrix<T> const& Y,
                           gsMatrix<T> const& Z,
                           gsMatrix<T> const& V,
                           std::string const & fn)
{
    GISMO_ASSERT(X.cols() == Y.cols() && X.cols() == Z.cols(),
                 "X, Y and Z must have the same size of columns!");
    GISMO_ASSERT(X.rows() == 1 && Y.rows() == 1 && Z.cols(),
                 "X, Y and Z must be row matrices!");
    index_t np = X.cols();

    std::string mfn(fn);
    mfn.append(".vtp");
    std::ofstream file(mfn.c_str());

    if (!file.is_open())
    {
        gsWarn << "Problem opening " << fn << " Aborting..." << std::endl;
        return;
    }

    file << std::fixed; // no exponents
    file << std::setprecision (PLOT_PRECISION);

    file <<"<?xml version=\"1.0\"?>\n";
    file <<"<VTKFile type=\"PolyData\" version=\"0.1\" byte_order=\"LittleEndian\">\n";
    file <<"<PolyData>\n";
    file <<"<Piece NumberOfPoints=\""<<np<<"\" NumberOfVerts=\"1\" NumberOfLines=\"0\" NumberOfStrips=\"0\" NumberOfPolys=\"0\">\n";
    //---------
    file <<"<PointData "<< "Scalars=\"PointInfo\">\n";
    file <<"<DataArray type=\"Float32\" Name=\"PointInfo\" format=\"ascii\" NumberOfComponents=\"1\">\n";
    for ( index_t j=0; j<np; ++j)
        file<< V(0,j) <<" ";
    file <<"</DataArray>\n";
    file <<"</PointData>\n";
    //---------
    file <<"<CellData>\n";
    file <<"</CellData>\n";
    file <<"<Points>\n";
    file <<"<DataArray type=\"Float32\" Name=\"Points\" NumberOfComponents=\"3\" format=\"ascii\" RangeMin=\""<<X.minCoeff()<<"\" RangeMax=\""<<X.maxCoeff()<<"\">\n";

    for (index_t i = 0; i < np; ++i)
    {
        file << X(0, i) << " " << Y(0, i) << " " << Z(0, i) << "\n";
    }

    file <<"\n</DataArray>\n";
    file <<"</Points>\n";
    file <<"<Verts>\n";
    file <<"<DataArray type=\"Int64\" Name=\"connectivity\" format=\"ascii\" RangeMin=\""<<0<<"\" RangeMax=\""<<np-1<<"\">\n";

    for (index_t i=0; i< np; ++i )
    {
        file << i << " ";
    }

    file <<"\n</DataArray>\n";
    file <<"<DataArray type=\"Int64\" Name=\"offsets\" format=\"ascii\" RangeMin=\""<<np<<"\" RangeMax=\""<<np<<"\">\n"<<np<<"\n";
    file <<"</DataArray>\n";
    file <<"</Verts>\n";
    file <<"<Lines>\n";
    file <<"<DataArray type=\"Int64\" Name=\"connectivity\" format=\"ascii\" RangeMin=\"0\" RangeMax=\""<<np-1<<"\">\n";
    file <<"</DataArray>\n";
    file <<"<DataArray type=\"Int64\" Name=\"offsets\" format=\"ascii\" RangeMin=\""<<np<<"\" RangeMax=\""<<np<<"\">\n";
    file <<"</DataArray>\n";
    file <<"</Lines>\n";
    file <<"<Strips>\n";
    file <<"<DataArray type=\"Int64\" Name=\"connectivity\" format=\"ascii\" RangeMin=\"0\" RangeMax=\""<<np-1<<"\">\n";
    file <<"</DataArray>\n";
    file <<"<DataArray type=\"Int64\" Name=\"offsets\" format=\"ascii\" RangeMin=\""<<np<<"\" RangeMax=\""<<np<<"\">\n";
    file <<"</DataArray>\n";
    file <<"</Strips>\n";
    file <<"<Polys>\n";
    file <<"<DataArray type=\"Int64\" Name=\"connectivity\" format=\"ascii\" RangeMin=\"0\" RangeMax=\""<<np-1<<"\">\n";
    file <<"</DataArray>\n";
    file <<"<DataArray type=\"Int64\" Name=\"offsets\" format=\"ascii\" RangeMin=\""<<np<<"\" RangeMax=\""<<np<<"\">\n";
    file <<"</DataArray>\n";
    file <<"</Polys>\n";
    file <<"</Piece>\n";
    file <<"</PolyData>\n";
    file <<"</VTKFile>\n";
    file.close();

    makeCollection(fn, ".vtp"); // make also a pvd file
}

template<class T>
void gsWriteParaviewPoints(gsMatrix<T> const& points, std::string const & fn)
{
    const index_t rows = points.rows();
    switch (rows)
    {
    case 1:
        gsWriteParaviewPoints<T>(points.row(0), gsMatrix<T>::Zero(1, points.cols()), fn);
        break;
    case 2:
        gsWriteParaviewPoints<T>(points.row(0), points.row(1), fn);
        break;
    case 3:
        gsWriteParaviewPoints<T>(points.row(0), points.row(1), points.row(2), fn);
        break;
    case 4:
        gsWriteParaviewPoints<T>(points.row(0), points.row(1), points.row(2), points.row(3), fn);
        break;
    default:
        GISMO_ERROR("Point plotting is implemented just for 2D and 3D (rows== 1, 2 or 3).");
    }
}

// Depicting edge graph of each volume of one gsSolid with a segmenting loop
// INPUTS:
// \param eloop: a vector of ID numbers of vertices, often for representing a segmenting loop
template <class T>
void gsWriteParaview(gsSolid<T> const& sl, std::string const & fn, unsigned numPoints_for_eachCurve, int vol_Num,
                     T edgeThick, gsVector3d<T> const & translate, int color_convex,
                     int color_nonconvex, int color_eloop, std::vector<unsigned> const & eloop)
{
    // options
    int color=color_convex;

    gsSolidHalfFace<T>* face;
    int numOfCurves;
    int numOfPoints = numPoints_for_eachCurve;

    T faceThick = edgeThick;
//    T camera1 = 1;
//    T camera2 = 1;
//    T camera3 = 1;

    std::string mfn(fn);
    mfn.append(".vtp");
    std::ofstream file(mfn.c_str());
    if ( ! file.is_open() )
        gsWarn<<"gsWriteParaview: Problem opening file \""<<fn<<"\""<<std::endl;
    file << std::fixed; // no exponents
    file << std::setprecision (PLOT_PRECISION);
    file <<"<?xml version=\"1.0\"?>\n";
    file <<"<VTKFile type=\"PolyData\" version=\"0.1\" byte_order=\"LittleEndian\">\n";
    file <<"<PolyData>\n";


    // collect HEs representing the edge loop
    numOfCurves = eloop.size();
    gsSolidHalfEdge<T>* he;
    std::vector< typename gsSolid<T>::gsSolidHalfEdgeHandle > heSet;
    typename gsSolid<T>::gsSolidHeVertexHandle source,target;
    if (eloop.size()>0){
    for (int iedge=0; iedge!= numOfCurves; iedge++)
    {
        source = sl.vertex[eloop[iedge]];
        target = sl.vertex[eloop[(iedge+1)%numOfCurves]];
        he = source->getHalfEdge(target);
        heSet.push_back(he);
        face = he->face;
    }}


    //gsDebug<<"\n ------------------------------------- number of hafl faces: "<< sl.nHalfFaces();
    for (int iface=0;iface!= sl.nHalfFaces();iface++)
    {
        face = sl.getHalfFaceFromID(iface);
        //gsDebug<<"\n ------------------------------------- vol of face:"<< face->vol->getId()<< " :for face: "<< iface <<"\n";
        //gsDebug << std::flush;
        if (face->vol->getId()==vol_Num)
        {
            numOfCurves=face->nCurvesOfOneLoop(0);
            //gsDebug<<"\n -----------INSIDE-------------------- vol of face:"<< face->vol->getId()<< " :for face: "<< iface <<"\n";

            for (int iedge=0; iedge!= numOfCurves; iedge++)
            {
                he = face->getHalfEdgeFromBoundaryOrder(iedge);
                // search if he is in heSet
                bool isMember(false);
                for (size_t iheSet=0;iheSet<heSet.size();iheSet++)
                {
                    if ( he->isEquiv(heSet.at(iheSet))==true || he->mate->isEquiv(heSet.at(iheSet))==true)
                    {isMember=true;
                        break;}
                }
                gsMatrix<T> curvePoints = face->surf->sampleBoundaryCurve(iedge, numPoints_for_eachCurve);
                if (iedge==0) assert( numOfPoints == curvePoints.cols());
                color=color_convex;
                if (isMember==true) color=color_eloop;
                if (face->getHalfEdgeFromBoundaryOrder(iedge)->is_convex==false){color = color_nonconvex;}
                /// Number of vertices and number of faces
                file <<"<Piece NumberOfPoints=\""<< 2*numOfPoints <<"\" NumberOfVerts=\"0\" NumberOfLines=\""<< 0
                    <<"\" NumberOfStrips=\"0\" NumberOfPolys=\""<< numOfPoints-1 << "\">\n";

                /// Coordinates of vertices
                file <<"<Points>\n";
                file <<"<DataArray type=\"Float32\" NumberOfComponents=\"3\" format=\"ascii\">\n";
                // translate the volume towards the *translate* vector
                for (index_t iCol = 0;iCol!=curvePoints.cols();iCol++)
                {
                    file << curvePoints(0,iCol) + translate(0) << " " << curvePoints(1,iCol) + translate(1) << " " << curvePoints(2,iCol) + translate(2) << " \n";
                    // translate the vertex about along the vector (faceThick,0,0)
                    file << curvePoints(0,iCol) + faceThick + translate(0) << " " << curvePoints(1,iCol) + faceThick + translate(1)
                         << " " << curvePoints(2,iCol) +faceThick + translate(2) << " \n";
                };
                file << "\n";
                file <<"</DataArray>\n";
                file <<"</Points>\n";

                /// Scalar field attached to each degenerate face on the "edge"
                file << "<CellData Scalars=\"cell_scalars\">\n";
                file << "<DataArray type=\"Int32\" Name=\"cell_scalars\" format=\"ascii\">\n";
                /// limit: for now, assign all scalars to 0
                for (index_t iCol = 0;iCol!=curvePoints.cols()-1;iCol++)
                {
                    file << color << " ";
                }
                file << "\n";
                file << "</DataArray>\n";
                file << "</CellData>\n";

                /// Which vertices belong to which faces
                file << "<Polys>\n";
                file << "<DataArray type=\"Int32\" Name=\"connectivity\" format=\"ascii\">\n";
                for (index_t iCol = 0;iCol<=curvePoints.cols()-2;iCol++)
                {
                    //file << iCol << " " << iCol+1 << " "<< iCol+1 << " " << iCol << " ";
                    file << 2*iCol << " " << 2*iCol+1 << " "<< 2*iCol+3 << " " << 2*iCol+2 << " ";
                }
                //file << curvePoints.cols()-1 << " " << 0 << " "<< 0 << " "<< curvePoints.cols()-1 << " ";
                file << "\n";
                file << "</DataArray>\n";
                file << "<DataArray type=\"Int32\" Name=\"offsets\" format=\"ascii\">\n";
                unsigned offsets(0);
                for (index_t iCol = 0;iCol!=curvePoints.cols()-1;iCol++)
                {
                    offsets +=4;
                    file << offsets << " ";
                }
                file << "\n";
                file << "</DataArray>\n";
                file << "</Polys>\n";

                file << "</Piece>\n";

                /// Space between edges
                file << "\n";
                file << "\n";
            }
        }
    }

    file <<"</PolyData>\n";
    file <<"</VTKFile>\n";
    file.close();

    makeCollection(fn, ".vtp"); // make also a pvd file
}

template <class T>
void gsWriteParaviewSolid(gsSolid<T> const& sl,
                          std::string const & fn,
                          unsigned numSamples)
{
    const size_t n = sl.numHalfFaces;
    gsParaviewCollection collection(fn);

    // for( typename gsSolid<T>::const_face_iterator it = sl.begin();
    //      it != sl.end(); ++it)

    for ( size_t i=0; i<n ; i++)
    {
        std::string fnBase = fn + util::to_string(i);
        writeSingleTrimSurface(*sl.face[i]->surf, fnBase, numSamples);
        collection.addPart(fnBase, ".vtp");
    }

    // Write out the collection file
    collection.save();
}


/// Visualizing a mesh
template <class T>
void gsWriteParaview(gsMesh<T> const& sl, std::string const & fn, bool pvd)
{
    std::string mfn(fn);
    mfn.append(".vtp");
    std::ofstream file(mfn.c_str());
    if ( ! file.is_open() )
        gsWarn<<"gsWriteParaview: Problem opening file \""<<fn<<"\""<<std::endl;
    file << std::fixed; // no exponents
    file << std::setprecision (PLOT_PRECISION);

    file <<"<?xml version=\"1.0\"?>\n";
    file <<"<VTKFile type=\"PolyData\" version=\"0.1\" byte_order=\"LittleEndian\">\n";
    file <<"<PolyData>\n";

    /// Number of vertices and number of faces
    file <<"<Piece NumberOfPoints=\""<< sl.numVertices() <<"\" NumberOfVerts=\"0\" NumberOfLines=\""
         << sl.numEdges()<<"\" NumberOfStrips=\"0\" NumberOfPolys=\""<< sl.numFaces() << "\">\n";

    /// Coordinates of vertices
    file <<"<Points>\n";
    file <<"<DataArray type=\"Float32\" NumberOfComponents=\"3\" format=\"ascii\">\n";
    for (typename std::vector< gsVertex<T>* >::const_iterator it=sl.vertices().begin(); it!=sl.vertices().end(); ++it)
    {
        const gsVertex<T>& vertex = **it;
        file << vertex[0] << " ";
        file << vertex[1] << " ";
        file << vertex[2] << " \n";
    }

    file << "\n";
    file <<"</DataArray>\n";
    file <<"</Points>\n";

    // Scalar field attached to each face
    // file << "<PointData Scalars=\"point_scalars\">\n";
    // file << "<DataArray type=\"Int32\" Name=\"point_scalars\" format=\"ascii\">\n";
    // for (typename std::vector< gsVertex<T>* >::const_iterator it=sl.vertex.begin();
    //      it!=sl.vertex.end(); ++it)
    // {
    //     file << 0 << " ";
    // }
    // file << "\n";
    // file << "</DataArray>\n";
    // file << "</PointData>\n";

    // Write out edges
    file << "<Lines>\n";
    file << "<DataArray type=\"Int32\" Name=\"connectivity\" format=\"ascii\">\n";
    for (typename std::vector< gsEdge<T> >::const_iterator it=sl.edges().begin();
         it!=sl.edges().end(); ++it)
    {
            file << it->source->getId() << " " << it->target->getId() << "\n";
    }
    file << "</DataArray>\n";
    file << "<DataArray type=\"Int32\" Name=\"offsets\" format=\"ascii\">\n";
    int count=0;
    for (typename std::vector< gsEdge<T> >::const_iterator it=sl.edges().begin();
         it!=sl.edges().end(); ++it)
    {
        count+=2;
        file << count << " ";
    }
    file << "\n";
    file << "</DataArray>\n";
    file << "</Lines>\n";

    // Scalar field attached to each face (* if edges exists, this has a problem)
    // file << "<CellData Scalars=\"cell_scalars\">\n";
    // file << "<DataArray type=\"Int32\" Name=\"cell_scalars\" format=\"ascii\">\n";
    // for (typename std::vector< gsFace<T>* >::const_iterator it=sl.face.begin();
    //      it!=sl.face.end(); ++it)
    // {
    //     file << 1 << " ";
    // }
    // file << "\n";
    // file << "</DataArray>\n";
    // file << "</CellData>\n";

    /// Which vertices belong to which faces
    file << "<Polys>\n";
    file << "<DataArray type=\"Int32\" Name=\"connectivity\" format=\"ascii\">\n";
    for (typename std::vector< gsFace<T>* >::const_iterator it=sl.faces().begin();
         it!=sl.faces().end(); ++it)
    {
        for (typename std::vector< gsVertex<T>* >::const_iterator vit= (*it)->vertices.begin();
             vit!=(*it)->vertices.end(); ++vit)
        {
            file << (*vit)->getId() << " ";
        }
        file << "\n";
    }
    file << "</DataArray>\n";
    file << "<DataArray type=\"Int32\" Name=\"offsets\" format=\"ascii\">\n";
    count=0;
    for (typename std::vector< gsFace<T>* >::const_iterator it=sl.faces().begin();
         it!=sl.faces().end(); ++it)
    {
        count += (*it)->vertices.size();
        file << count << " ";
    }
    file << "\n";
    file << "</DataArray>\n";
    file << "</Polys>\n";

    file << "</Piece>\n";
    file <<"</PolyData>\n";
    file <<"</VTKFile>\n";
    file.close();

    if( pvd ) // make also a pvd file
        makeCollection(fn, ".vtp");
}

template <class T>
void gsWriteParaview(gsMesh<T> const& sl, std::string const & fn, const gsMatrix<T>& params)
{
    GISMO_ASSERT((index_t)sl.numVertices()==params.cols(),
                 "Incorrect number of data: "<< params.cols() <<" != "<< sl.numVertices() );

    std::string mfn(fn);
    mfn.append(".vtk");
    std::ofstream file(mfn.c_str());
    if ( ! file.is_open() )
        gsWarn<<"gsWriteParaview: Problem opening file \""<<fn<<"\""<<std::endl;
    file << std::fixed; // no exponents
    file << std::setprecision (PLOT_PRECISION);

    file << "# vtk DataFile Version 4.2\n";
    file << "vtk output\n";
    file << "ASCII\n";
    file << "DATASET POLYDATA\n";

    // Vertices
    file << "POINTS " << sl.numVertices() << " float\n";
    for (typename std::vector< gsVertex<T>* >::const_iterator it=sl.vertices().begin(); it!=sl.vertices().end(); ++it)
    {
        const gsVertex<T>& vertex = **it;
        file << vertex[0] << " ";
        file << vertex[1] << " ";
        file << vertex[2] << " \n";
    }
    file << "\n";

    // Triangles or quads
    file << "POLYGONS " << sl.numFaces() << " " <<
        (sl.faces().front()->vertices.size()+1) * sl.numFaces() << std::endl;
    for (typename std::vector< gsFace<T>* >::const_iterator it=sl.faces().begin();
         it!=sl.faces().end(); ++it)
    {
        file << (*it)->vertices.size() <<" "; //3: triangles, 4: quads
        for (typename std::vector< gsVertex<T>* >::const_iterator vit=
                 (*it)->vertices.begin(); vit!=(*it)->vertices.end(); ++vit)
        {
            file << (*vit)->getId() << " ";
        }
        file << "\n";
    }
    file << "\n";

    // Data
    file << "POINT_DATA " << sl.numVertices() << std::endl;
    //file << "TEXTURE_COORDINATES parameters "<<params.rows()<<" float\n";
    if ( 3 == params.rows() )
        file << "VECTORS Data float\n";
    else
        file << "SCALARS Data float "<<params.rows()<<"\nLOOKUP_TABLE default\n";

    for(index_t j=0; j<params.cols(); j++)
    {
        for(index_t i=0; i<params.rows(); i++)
            file << params(i,j) << " ";
        file << "\n";
    }

    file.close();
}

template <typename T>
void gsWriteParaview(const std::vector<gsMesh<T> >& meshes,
                     const std::string& fn)
{
    for (unsigned index = 0; index < meshes.size(); index++)
    {
        std::string file = fn + "Level" + util::to_string(index);
        gsWriteParaview(meshes[index], file, false);
    }
}

template<class T>
void gsWriteParaview(gsPlanarDomain<T> const & pdomain, std::string const & fn, unsigned npts)
{
    std::vector<gsGeometry<T> *> all_curves;
    for(index_t i =0; i<pdomain.numLoops();i++)
        for(index_t j =0; j< pdomain.loop(i).numCurves() ; j++)
            all_curves.push_back( const_cast<gsCurve<T> *>(&pdomain.loop(i).curve(j)) );

    gsWriteParaview( all_curves, fn, npts);
}

template<class T>
void gsWriteParaview(const gsTrimSurface<T> & surf, std::string const & fn,
                     unsigned npts, bool trimCurves)
{
    gsParaviewCollection collection(fn);

    writeSingleTrimSurface(surf, fn, npts);
    collection.addPart(fn, ".vtp");

    if ( trimCurves )
    {
        gsWarn<<"trimCurves: To do.\n";
    }

    // Write out the collection file
    collection.save();
}

template<typename T>
void gsWriteParaview(const gsVolumeBlock<T>& volBlock,
                     std::string const & fn,
                     unsigned npts)
{
    using util::to_string;

    gsParaviewCollection collection(fn);

    // for each face
    for (unsigned idFace = 0; idFace != volBlock.face.size(); idFace++)
    {
        typename gsVolumeBlock<T>::HalfFace* face = volBlock.face[idFace];
        gsPlanarDomain<T>& domain = face->surf->domain();

        // for each curve loop (boundary + holes)
        unsigned numLoops = static_cast<unsigned>(domain.numLoops());
        for (unsigned idLoop = 0; idLoop < numLoops; idLoop++)
        {
            gsCurveLoop<T>& curveLoop = domain.loop(idLoop);

            unsigned clSize = static_cast<unsigned>(curveLoop.size());

            // for each curve in curve loop
            for (unsigned idCurve = 0; idCurve < clSize; idCurve++)
            {
                // file name is fn_curve_Fface_Lloop_Ccurve
                std::string fileName = fn + "_curve_F";
                fileName += to_string(idFace) + "_L" +
                            to_string(idLoop) + "_C" +
                            to_string(idCurve);

                gsWriteParaviewTrimmedCurve(*(face->surf), idLoop, idCurve,
                                            fileName, npts);

                collection.addPart(fileName,".vts");

            } // for each curve
        } // for each curve loop
    } // for each face

    collection.save();
}

template<typename T>
void gsWriteParaviewTrimmedCurve(const gsTrimSurface<T>& surf,
                                 const unsigned idLoop,
                                 const unsigned idCurve,
                                 const std::string fn,
                                 unsigned npts)
{
    // computing parameters and points

    int idL = static_cast<int>(idLoop);
    int idC = static_cast<int>(idCurve);

    gsCurve<T>& curve = surf.getCurve(idL, idC);

    gsMatrix<T> ab = curve.parameterRange() ;
    gsVector<T> a = ab.col(0);
    gsVector<T> b = ab.col(1);

    gsVector<unsigned> np = uniformSampleCount(a, b, npts);
    gsMatrix<T> param = gsPointGrid(a, b, np);

    gsMatrix<T> points;
    surf.evalCurve_into(idLoop, idCurve, param, points);

    np.conservativeResize(3);
    np.bottomRows(3 - 1).setOnes();


    // writing to the file

    std::string myFile(fn);
    myFile.append(".vts");

    std::ofstream file(myFile.c_str());
    if (!file.is_open())
    {
        gsWarn << "Problem opening " << fn << " Aborting..." << std::endl;
        return;
    }

    file << std::fixed; // no exponents
    file << std::setprecision (PLOT_PRECISION);

    file << "<?xml version=\"1.0\"?>\n";
    file << "<VTKFile type=\"StructuredGrid\" version=\"0.1\">\n";
    file << "<StructuredGrid WholeExtent=\"0 "<< np(0) - 1 <<
            " 0 " << np(1) - 1 << " 0 " << np(2) - 1 << "\">\n";

    file << "<Piece Extent=\"0 " << np(0) - 1 << " 0 " << np(1) - 1 << " 0 "
         << np(2) - 1 << "\">\n";

    file << "<Points>\n";
    file << "<DataArray type=\"Float32\" NumberOfComponents=\"" << points.rows()
         << "\">\n";

    for (index_t j = 0; j < points.cols(); ++j)
    {
        for (index_t i = 0; i < points.rows(); ++i)
        {
            file << points(i, j) << " ";
        }
        file << "\n";
    }

    file << "</DataArray>\n";
    file << "</Points>\n";
    file << "</Piece>\n";
    file << "</StructuredGrid>\n";
    file << "</VTKFile>\n";
    file.close();

}

} // namespace gismo


#undef PLOT_PRECISION<|MERGE_RESOLUTION|>--- conflicted
+++ resolved
@@ -26,11 +26,7 @@
 #include <gsModeling/gsTrimSurface.h>
 #include <gsModeling/gsSolid.h>
 
-<<<<<<< HEAD
-#define PLOT_PRECISION 5
-=======
 #define PLOT_PRECISION 12
->>>>>>> 5c339b95
 
 namespace gismo
 {
