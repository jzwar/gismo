--- conflicted
+++ resolved
@@ -1170,9 +1170,8 @@
     collection.save();
 }
 
-/// Export Basis functions
-template<class T>
-<<<<<<< HEAD
+/// Writes a single \ref gsHBox \a box to a file with name \a fn
+template<class T>
 void writeSingleHBox(gsHBox<2,T> & box, std::string const & fn)
 {
     gsMatrix<T> points, values(3,4),corners(2,2);
@@ -1186,6 +1185,7 @@
     gsWriteParaviewTPgrid(points,values,np,fn);
 }
 
+/// Writes a single \ref gsHBox \a box to a file with name \a fn
 template<class T>
 void gsWriteParaview(gsHBox<2,T> & box, std::string const & fn)
 {
@@ -1198,6 +1198,7 @@
     collection.save();
 }
 
+/// Writes a container of \ref gsHBox , i.e. a \gsHBoxContainer \a boxes, to a file with name \a fn
 template<class T>
 void gsWriteParaview(gsHBoxContainer<2,T> & boxes, std::string const & fn)
 {
@@ -1218,7 +1219,8 @@
     collection.save();
 }
 
-=======
+/// Export basis functions
+template<class T>
 void gsWriteParaview(gsMultiPatch<T> const& mp, gsMultiBasis<T> const& mb,
                      std::string const & fn, unsigned npts)
 {
@@ -1254,7 +1256,6 @@
         }
     collection.save();
 }
->>>>>>> 7f54ab3c
 
 /// Export Point set to Paraview
 template<class T>
