--- conflicted
+++ resolved
@@ -285,19 +285,13 @@
             .value("northwest"     , boundary::northwest     )
             .value("northeast"     , boundary::northeast     )
             .export_values();
-<<<<<<< HEAD
-            
-        
-=======
-
->>>>>>> bb2767a2
+
         py::class_<boxSide>(m, "boxSide")
             .def(py::init<short_t>())
             .def("index", static_cast<short_t (boxSide::*)() const> (&boxSide::index), "Returns side index.");
 
         py::class_<patchSide, boxSide>(m, "patchSide")
             .def(py::init<index_t, boxSide>())
-<<<<<<< HEAD
             .def("patch", &patchSide::patchIndex, "Return the box side.")
             .def("side", static_cast<boxSide& (patchSide::*)()> (&patchSide::side), "Return the box side.");
 
@@ -305,12 +299,6 @@
             .def(py::init<patchSide, patchSide, short_t>())
             .def("first", static_cast<patchSide& (boundaryInterface::*)()> (&boundaryInterface::first), "Return the first box side.")
             .def("second", static_cast<patchSide& (boundaryInterface::*)()> (&boundaryInterface::second), "Return the second box side.");
-
-=======
-            .def("patchIndex", &patchSide::patchIndex, "Return the patch index.")
-            .def("side", static_cast<boxSide& (patchSide::*)()> (&patchSide::side), "Return the box side.");
-
->>>>>>> bb2767a2
     }
 #endif
 
