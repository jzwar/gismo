--- conflicted
+++ resolved
@@ -283,37 +283,32 @@
 }
 
 template<class T>
-<<<<<<< HEAD
-void gsMultiPatch<T>::uniformCoarsen(int numKnots)
+void gsMultiPatch<T>::degreeIncrease(short_t const elevationSteps, short_t const dir)
 {
     for ( typename PatchContainer::const_iterator it = m_patches.begin();
           it != m_patches.end(); ++it )
     {
-        ( *it )->uniformCoarsen(numKnots);
-    }
-}
-
-
-template<class T>
-void gsMultiPatch<T>::degreeElevate(int elevationSteps)
-=======
-void gsMultiPatch<T>::degreeIncrease(short_t const elevationSteps, short_t const dir)
->>>>>>> e60d9e78
+        ( *it )->degreeIncrease(elevationSteps, dir);
+    }
+}
+
+template<class T>
+void gsMultiPatch<T>::degreeReduce(int elevationSteps)
 {
     for ( typename PatchContainer::const_iterator it = m_patches.begin();
           it != m_patches.end(); ++it )
     {
-        ( *it )->degreeIncrease(elevationSteps, dir);
-    }
-}
-
-template<class T>
-void gsMultiPatch<T>::degreeReduce(int elevationSteps)
+        ( *it )->degreeReduce(elevationSteps, -1);
+    }
+}
+
+template<class T>
+void gsMultiPatch<T>::uniformCoarsen(int numKnots)
 {
     for ( typename PatchContainer::const_iterator it = m_patches.begin();
           it != m_patches.end(); ++it )
     {
-        ( *it )->degreeReduce(elevationSteps, -1);
+        ( *it )->uniformCoarsen(numKnots);
     }
 }
 
