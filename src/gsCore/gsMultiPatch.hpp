--- conflicted
+++ resolved
@@ -874,7 +874,31 @@
 }
 
 template<class T>
-<<<<<<< HEAD
+void gsMultiPatch<T>::constructInterfaceRep(const std::string l)
+{
+    m_ifaces.clear();
+    ifContainer ifaces = this->interfaces(l);
+    for ( iiterator it = ifaces.begin(); it != ifaces.end(); ++it ) // for all interfaces
+    {
+        const gsGeometry<T> & p1 = *m_patches[it->first() .patch];
+        const gsGeometry<T> & p2 = *m_patches[it->second().patch];
+        m_ifaces[*it] = p1.iface(*it,p2);
+    }//end for
+}
+
+template<class T>
+void gsMultiPatch<T>::constructBoundaryRep(const std::string l)
+{
+    m_bdr.clear();
+    bContainer bdrs = this->boundaries(l);
+    for ( biterator it = bdrs.begin(); it != bdrs.end(); ++it ) // for all boundaries
+    {
+        const gsGeometry<T> & p1 = *m_patches[it->patch];
+        m_bdr[*it] = p1.boundary(*it);
+    }//end for
+}
+
+template<class T>
 void gsMultiPatch<T>::constructSides()
 {
     for ( biterator it = bBegin(); it != bEnd(); ++it ) // for all boundaries
@@ -889,31 +913,8 @@
         const gsGeometry<T> & p2 = *m_patches[it->second().patch];
         m_sides[it->first()] = p1.boundary(it->first());
         m_sides[it->second()] = p2.boundary(it->second());
-=======
-void gsMultiPatch<T>::constructInterfaceRep(const std::string l)
-{
-    m_ifaces.clear();
-    ifContainer ifaces = this->interfaces(l);
-    for ( iiterator it = ifaces.begin(); it != ifaces.end(); ++it ) // for all interfaces
-    {
-        const gsGeometry<T> & p1 = *m_patches[it->first() .patch];
-        const gsGeometry<T> & p2 = *m_patches[it->second().patch];
-        m_ifaces[*it] = p1.iface(*it,p2);
     }//end for
 }
 
-template<class T>
-void gsMultiPatch<T>::constructBoundaryRep(const std::string l)
-{
-    m_bdr.clear();
-    bContainer bdrs = this->boundaries(l);
-    for ( biterator it = bdrs.begin(); it != bdrs.end(); ++it ) // for all boundaries
-    {
-        const gsGeometry<T> & p1 = *m_patches[it->patch];
-        m_bdr[*it] = p1.boundary(*it);
->>>>>>> eb524d0e
-    }//end for
-}
-
 
 } // namespace gismo