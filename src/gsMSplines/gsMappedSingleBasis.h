--- conflicted
+++ resolved
@@ -116,18 +116,10 @@
         return m_basis->getBase(m_index).support();
     }
 
-<<<<<<< HEAD
-
-    /// Returns a bounding box for the basis' domain
-    gsMatrix<T> support(const index_t & i) const
-    {
-        return m_basis->getBase(m_index).support(i);
-=======
     /// Returns the boundary basis on side s
     gsBasis<T>* boundaryBasis_impl(boxSide const & s) const
     {
         return m_basis->getBase(m_index).boundaryBasis(s).release(); // Wrong, Should return 1-D mappedSingleBasis
->>>>>>> 63f6040e
     }
 
     /// Evaluates the non-zero basis functions at value u.
@@ -152,14 +144,9 @@
     /// Evaluates the (partial)derivatives of the i-th basis function at (the columns of) u.
     void derivSingle_into(index_t i, const gsMatrix<T> & u, gsMatrix<T>& result ) const
     {
-<<<<<<< HEAD
-        GISMO_UNUSED(i); GISMO_UNUSED(u); GISMO_UNUSED(result);
-        GISMO_NO_IMPLEMENTATION;
-=======
         //GISMO_UNUSED(i); GISMO_UNUSED(u); GISMO_UNUSED(result);
         //GISMO_NO_IMPLEMENTATION;
         m_basis->derivSingle_into(m_index,i,u,result);
->>>>>>> 63f6040e
     }
 
     /// Evaluates the (partial) derivatives of the nonzero basis functions at points \a u into \a result.
@@ -234,30 +221,21 @@
     /// Returns the polynomial degree.
     short_t maxDegree() const
     {
-<<<<<<< HEAD
-=======
-        // TODO Not always working: make it more general
->>>>>>> 63f6040e
+        // TODO Not always working: make it more general
         return degree();
     }
 
     /// Returns the polynomial degree.
     short_t minDegree() const
     {
-<<<<<<< HEAD
-=======
-        // TODO Not always working: make it more general
->>>>>>> 63f6040e
+        // TODO Not always working: make it more general
         return degree();
     }
 
     /// Returns the polynomial degree.
     short_t degree() const
     {
-<<<<<<< HEAD
-=======
-        // TODO Not always working: make it more general
->>>>>>> 63f6040e
+        // TODO Not always working: make it more general
         return m_basis->maxDegree();                                   // must fix this (just took max_degree)
     }
 
@@ -298,38 +276,26 @@
     /// Return the 1-d basis of the underlying tensor product basis for the \a i-th parameter component.
     const gsBasis<T>& component(short_t i) const
     {
-<<<<<<< HEAD
-=======
-        // TODO Not always working: make it more general
->>>>>>> 63f6040e
+        // TODO Not always working: make it more general
         return m_basis->getBase(m_index).component(i);
     }
 
     gsBasis<T>& component(short_t i)
     {
-<<<<<<< HEAD
-=======
         // TODO Not always working: make it more general
         // return gsMappedSingleBasisComponent<d-1,T> (this, i);
->>>>>>> 63f6040e
         return m_basis->getBase(m_index).component(i);
     }
 
     typename gsBasis<T>::domainIter makeDomainIterator() const
     {
-<<<<<<< HEAD
-=======
-        // TODO Not always working: make it more general
->>>>>>> 63f6040e
+        // TODO Not always working: make it more general
         return m_basis->getBase(m_index).makeDomainIterator();
     }
 
     typename gsBasis<T>::domainIter makeDomainIterator(const boxSide & s) const
     {
-<<<<<<< HEAD
-=======
-        // TODO Not always working: make it more general
->>>>>>> 63f6040e
+        // TODO Not always working: make it more general
         return m_basis->getBase(m_index).makeDomainIterator(s);
     }
 
@@ -337,10 +303,6 @@
     gsMatrix<index_t> boundaryOffset(boxSide const & s, index_t offset) const
     {
         std::vector<index_t> temp, rtemp;
-<<<<<<< HEAD
-        m_basis->addLocalIndizesOfPatchSide(patchSide(m_index,s),offset,temp);
-        m_basis->getMapper().sourceToTarget(temp,rtemp);
-=======
         m_basis->addLocalIndicesOfPatchSide(patchSide(m_index,s),offset,temp);
         m_basis->getMapper().sourceToTarget(temp,rtemp);
 
@@ -360,7 +322,6 @@
             rtemp = diff;
         }
 
->>>>>>> 63f6040e
         return makeMatrix<index_t>(rtemp.begin(),rtemp.size(),1 );
     }
     
