--- conflicted
+++ resolved
@@ -1235,9 +1235,5 @@
 
     return TensorBSpline2Ptr(new gsTensorBSpline<2,T>(KV,KV, give(C)));
 }
-<<<<<<< HEAD
-
-=======
->>>>>>> 63f6040e
 
 } // namespace gismo