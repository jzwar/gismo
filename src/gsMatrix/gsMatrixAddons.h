--- conflicted
+++ resolved
@@ -83,12 +83,8 @@
 /**
   * \brief Inplace inversion for small matrices using Cramer's Rule
   */
-<<<<<<< HEAD
 inline void cramerInverseInPlace()
 {
 //    derived() = cramerInverse().eval();
     derived().swap(cramerInverse().eval());
 }
-=======
-inline void cramerInverseInPlace() { derived().swap(cramerInverse().eval()); }
->>>>>>> 2bc55ba1
