/** @file kirchhoff-Love_example.cpp

    @brief Solver for kirchhoff-Love shells

    This file is part of the G+Smo library.

    This Source Code Form is subject to the terms of the Mozilla Public
    License, v. 2.0. If a copy of the MPL was not distributed with this
    file, You can obtain one at http://mozilla.org/MPL/2.0/.

    Author(s): H.M. Verhelst & A. Mantzaflaris
*/

//! [Include namespace]

#include <gismo.h>

namespace gismo{
namespace expr{

template<class E>
class var1_expr : public _expr<var1_expr<E> >
{
public:
    typedef typename E::Scalar Scalar;

private:
    typename E::Nested_t _u;
    typename gsGeometryMap<Scalar>::Nested_t _G;

    mutable gsMatrix<Scalar> res;
    mutable gsMatrix<Scalar> bGrads, cJac;
    mutable gsVector<Scalar,3> m_v, normal;
public:
    enum{ Space = E::Space, ScalarValued= 0, ColBlocks= 0};

    var1_expr(const E & u, const gsGeometryMap<Scalar> & G) : _u(u), _G(G) { }

    EIGEN_MAKE_ALIGNED_OPERATOR_NEW

    // helper function
    static inline gsVector<Scalar,3> vecFun(index_t pos, Scalar val)
    {
        gsVector<Scalar,3> result = gsVector<Scalar,3>::Zero();
        result[pos] = val;
        return result;
    }

    const gsMatrix<Scalar> & eval(const index_t k) const {return eval_impl(_u,k); }

    index_t rows() const { return 1; }
    index_t cols() const { return _u.dim(); }

    void parse(gsExprHelper<Scalar> & evList) const
    {
        parse_impl<E>(evList);
    }

    const gsFeSpace<Scalar> & rowVar() const { return _u.rowVar(); }
    const gsFeSpace<Scalar> & colVar() const {return gsNullExpr<Scalar>::get();}
    index_t cardinality_impl() const { return _u.cardinality_impl(); }

    void print(std::ostream &os) const { os << "var1("; _u.print(os); os <<")"; }

private:
    template<class U> inline
    typename util::enable_if< !util::is_same<U,gsFeSolution<Scalar> >::value,void>::type
    parse_impl(gsExprHelper<Scalar> & evList) const
    {
        evList.add(_u);
        _u.data().flags |= NEED_ACTIVE | NEED_GRAD; // need actives for cardinality
        evList.add(_G);
        _G.data().flags |= NEED_NORMAL | NEED_DERIV | NEED_MEASURE;
    }

    template<class U> inline
    typename util::enable_if< util::is_same<U,gsFeSolution<Scalar> >::value,void>::type
    parse_impl(gsExprHelper<Scalar> & evList) const
    {
        evList.add(_G);
        _G.data().flags |= NEED_NORMAL | NEED_DERIV | NEED_MEASURE;

        grad(_u).parse(evList); //

        _u.parse(evList);
    }

    template<class U> inline
    typename util::enable_if< util::is_same<U,gsFeSpace<Scalar> >::value, const gsMatrix<Scalar> & >::type
    eval_impl(const U & u, const index_t k)  const
    {
        const index_t A = _u.cardinality()/_u.dim(); // _u.data().actives.rows()
        res.resize(_u.cardinality(), cols()); // rows()*

        normal = _G.data().normal(k);// not normalized to unit length
        normal.normalize();
        bGrads = _u.data().values[1].col(k);
        cJac = _G.data().values[1].reshapeCol(k, _G.data().dim.first, _G.data().dim.second).transpose();
        const Scalar measure =  _G.data().measures.at(k);

        for (index_t d = 0; d!= cols(); ++d) // for all basis function components
        {
            const short_t s = d*A;
            for (index_t j = 0; j!= A; ++j) // for all actives
            {
                // Jac(u) ~ Jac(G) with alternating signs ?..
                m_v.noalias() = (vecFun(d, bGrads.at(2*j  ) ).cross( cJac.col3d(1) )
                              - vecFun(d, bGrads.at(2*j+1) ).cross( cJac.col3d(0) )) / measure;

                // ---------------  First variation of the normal
                // res.row(s+j).noalias() = (m_v - ( normal.dot(m_v) ) * normal).transpose();
                res.row(s+j).noalias() = (m_v - ( normal*m_v.transpose() ) * normal).transpose(); // outer-product version
            }
        }
        return res;
    }

    template<class U> inline
    typename util::enable_if< util::is_same<U,gsFeSolution<Scalar> >::value, const gsMatrix<Scalar> & >::type
    eval_impl(const U & u, const index_t k)  const
    {
        GISMO_ASSERT(1==_u.data().actives.cols(), "Single actives expected");
        grad_expr<gsFeSolution<Scalar>> sGrad =  grad_expr<gsFeSolution<Scalar>>(_u);
        res.resize(rows(), cols()); // rows()*

        normal = _G.data().normal(k);// not normalized to unit length
        normal.normalize();
        bGrads = sGrad.eval(k);
        cJac = _G.data().values[1].reshapeCol(k, _G.data().dim.first, _G.data().dim.second).transpose();
        const Scalar measure =  _G.data().measures.at(k);

        m_v.noalias() = ( ( bGrads.col3d(0) ).cross( cJac.col3d(1) )
                      -   ( bGrads.col3d(1) ).cross( cJac.col3d(0) ) ) / measure;

        // ---------------  First variation of the normal
        // res.row(s+j).noalias() = (m_v - ( normal.dot(m_v) ) * normal).transpose();
        res = (m_v - ( normal*m_v.transpose() ) * normal).transpose(); // outer-product version
        return res;
    }
};

template<class E1, class E2, class E3>
class var2_expr : public _expr<var2_expr<E1,E2,E3> >
{
public:
    typedef typename E1::Scalar Scalar;

private:
    typename E1::Nested_t _u;
    typename E2::Nested_t _v;
    typename gsGeometryMap<Scalar>::Nested_t _G;
    typename E3::Nested_t _Ef;

public:
    enum{ Space = 3, ScalarValued= 0, ColBlocks= 0 };

    var2_expr( const E1 & u, const E2 & v, const gsGeometryMap<Scalar> & G, _expr<E3> const& Ef) : _u(u),_v(v), _G(G), _Ef(Ef) { }

    mutable gsMatrix<Scalar> res;

    mutable gsMatrix<Scalar> uGrads, vGrads, cJac, cDer2, evEf, result;
    mutable gsVector<Scalar> m_u, m_v, normal, m_uv, m_u_der, n_der, n_der2, tmp; // memomry leaks when gsVector<T,3>, i.e. fixed dimension
    EIGEN_MAKE_ALIGNED_OPERATOR_NEW

    // helper function
    static inline gsVector<Scalar,3> vecFun(index_t pos, Scalar val)
    {
        gsVector<Scalar,3> result = gsVector<Scalar,3>::Zero();
        result[pos] = val;
        return result;
    }

    const gsMatrix<Scalar> & eval(const index_t k) const
    {
        res.resize(_u.cardinality(), _u.cardinality());

        normal = _G.data().normal(k);
        normal.normalize();
        uGrads = _u.data().values[1].col(k);
        vGrads = _v.data().values[1].col(k);
        cJac = _G.data().values[1].reshapeCol(k, _G.data().dim.first, _G.data().dim.second).transpose();
        cDer2 = _G.data().values[2].reshapeCol(k, _G.data().dim.second, _G.data().dim.second);

        const index_t cardU = _u.data().values[0].rows(); // number of actives per component of u
        const index_t cardV = _v.data().values[0].rows(); // number of actives per component of v
        const Scalar measure =  _G.data().measures.at(k);

        evEf = _Ef.eval(k);

        for (index_t j = 0; j!= cardU; ++j) // for all basis functions u (1)
        {
            for (index_t i = 0; i!= cardV; ++i) // for all basis functions v (1)
            {
                for (index_t d = 0; d!= _u.dim(); ++d) // for all basis functions u (2)
                {
                    m_u.noalias() = ( vecFun(d, uGrads.at(2*j  ) ).cross( cJac.col3d(1) )
                                     -vecFun(d, uGrads.at(2*j+1) ).cross( cJac.col3d(0) ))
                                    / measure;

                    const short_t s = d*cardU;

                    for (index_t c = 0; c!= _v.dim(); ++c) // for all basis functions v (2)
                    {
                        const short_t r = c*cardV;
                        m_v.noalias() = ( vecFun(c, vGrads.at(2*i  ) ).cross( cJac.col3d(1) )
                                         -vecFun(c, vGrads.at(2*i+1) ).cross( cJac.col3d(0) ))
                                        / measure;

                        // n_der.noalias() = (m_v - ( normal.dot(m_v) ) * normal);
                        n_der.noalias() = (m_v - ( normal*m_v.transpose() ) * normal); // outer-product version

                        m_uv.noalias() = ( vecFun(d, uGrads.at(2*j  ) ).cross( vecFun(c, vGrads.at(2*i+1) ) )
                                          +vecFun(c, vGrads.at(2*i  ) ).cross( vecFun(d, uGrads.at(2*j+1) ) ))
                                          / measure; //check

                        m_u_der.noalias() = (m_uv - ( normal.dot(m_v) ) * m_u);
                        // m_u_der.noalias() = (m_uv - ( normal*m_v.transpose() ) * m_u); // outer-product version TODO

                        // ---------------  Second variation of the normal
                        tmp = m_u_der - (m_u.dot(n_der) + normal.dot(m_u_der) ) * normal - (normal.dot(m_u) ) * n_der;
                        // tmp = m_u_der - (m_u.dot(n_der) + normal.dot(m_u_der) ) * normal - (normal.dot(m_u) ) * n_der;

                        // Evaluate the product
                        tmp = cDer2 * tmp; // E_f_der2, last component
                        tmp.row(2) *= 2.0;
                        result = evEf * tmp;

                        res(s + j, r + i ) = result(0,0);
                    }
                }
            }
        }
        return res;
    }

    index_t rows() const
    {
        return 1; // because the resulting matrix has scalar entries for every combination of active basis functions
    }

    index_t cols() const
    {
        return 1; // because the resulting matrix has scalar entries for every combination of active basis functions
    }

    void parse(gsExprHelper<Scalar> & evList) const
    {
        evList.add(_u);
        _u.data().flags |= NEED_ACTIVE | NEED_VALUE | NEED_GRAD;
        evList.add(_v);
        _v.data().flags |= NEED_ACTIVE | NEED_VALUE | NEED_GRAD;
        evList.add(_G);
        _G.data().flags |= NEED_NORMAL | NEED_DERIV | NEED_2ND_DER | NEED_MEASURE;
        _Ef.parse(evList);
    }

    const gsFeSpace<Scalar> & rowVar() const { return _u.rowVar(); }
    const gsFeSpace<Scalar> & colVar() const { return _v.rowVar(); }

    void print(std::ostream &os) const { os << "var2("; _u.print(os); os <<")"; }
};

template<class E1, class E2>
class deriv2dot_expr : public _expr<deriv2dot_expr<E1, E2> >
{
    typename E1::Nested_t _u;
    typename E2::Nested_t _v;

public:
    enum{   Space = (E1::Space == 1 || E2::Space == 1) ? 1 : 0,
            ScalarValued= 0,
            ColBlocks= 0
        };

    typedef typename E1::Scalar Scalar;

    deriv2dot_expr(const E1 & u, const E2 & v) : _u(u), _v(v) { }

    mutable gsMatrix<Scalar> res,tmp, vEv;

    const gsMatrix<Scalar> & eval(const index_t k) const {return eval_impl(_u,k); }

    index_t rows() const
    {
        return 1; //since the product with another vector is computed
    }

    index_t cols() const
    {
        return cols_impl(_u);
    }

    void parse(gsExprHelper<Scalar> & evList) const
    {
        parse_impl<E1>(evList);
    }

    const gsFeSpace<Scalar> & rowVar() const
    {
        if      (E1::Space == 1 && E2::Space == 0)
            return _u.rowVar();
        else if (E1::Space == 0 && E2::Space == 1)
            return _v.rowVar();
        else
            return gsNullExpr<Scalar>::get();
    }

    const gsFeSpace<Scalar> & colVar() const
    {
        if      (E1::Space == 1 && E2::Space == 0)
            return _v.colVar();
        else if (E1::Space == 0 && E2::Space == 1)
            return _u.colVar();
        else
            return gsNullExpr<Scalar>::get();
    }

    void print(std::ostream &os) const { os << "deriv2("; _u.print(os); _v.print(os); os <<")"; }

private:
    template<class U> inline
    typename util::enable_if< !util::is_same<U,gsFeSolution<Scalar> >::value,void>::type
    parse_impl(gsExprHelper<Scalar> & evList) const
    {
        evList.add(_u);   // We manage the flags of _u "manually" here (sets data)
        _u.data().flags |= NEED_DERIV2; // define flags

        _v.parse(evList); // We need to evaluate _v (_v.eval(.) is called)

        // Note: evList.parse(.) is called only in exprAssembler for the global expression
    }

    template<class U> inline
    typename util::enable_if< util::is_same<U,gsFeSolution<Scalar> >::value,void>::type
    parse_impl(gsExprHelper<Scalar> & evList) const
    {
        _u.parse(evList); //
        hess(_u).parse(evList); //

        // evList.add(_u);   // We manage the flags of _u "manually" here (sets data)
        _v.parse(evList); // We need to evaluate _v (_v.eval(.) is called)
    }

    template<class U> inline
    typename util::enable_if< util::is_same<U,gsGeometryMap<Scalar> >::value, const gsMatrix<Scalar> & >::type
    eval_impl(const U & u, const index_t k)  const
    {
        /*
            Here, we multiply the hessian of the geometry map by a vector, which possibly has multiple actives.
            The hessian of the geometry map c has the form: hess(c)
            [d11 c1, d11 c2, d11 c3]
            [d22 c1, d22 c2, d22 c3]
            [d12 c1, d12 c2, d12 c3]
            And we want to compute [d11 c .v; d22 c .v;  d12 c .v] ( . denotes a dot product and c and v are both vectors)
            So we simply evaluate for every active basis function v_k the product hess(c).v_k
        */
        // evaluate the geometry map of U
        tmp =_u.data().values[2].reshapeCol(k, cols(), _u.data().dim.second );
        vEv = _v.eval(k);
        res = vEv * tmp.transpose();
        return res;
    }

    template<class U> inline
    typename util::enable_if<util::is_same<U,gsFeSpace<Scalar> >::value, const gsMatrix<Scalar> & >::type
    eval_impl(const U & u, const index_t k) const
    {
        /*
            We assume that the basis has the form v*e_i where e_i is the unit vector with 1 on index i and 0 elsewhere
            This implies that hess(v) = [hess(v_1), hess(v_2), hess(v_3)] only has nonzero entries in column i. Hence,
            hess(v) . normal = hess(v_i) * n_i (vector-scalar multiplication. The result is then of the form
            [hess(v_1)*n_1 .., hess(v_2)*n_2 .., hess(v_3)*n_3 ..]. Here, the dots .. represent the active basis functions.
        */
        const index_t numAct = u.data().values[0].rows();   // number of actives of a basis function
        const index_t cardinality = u.cardinality();        // total number of actives (=3*numAct)
        res.resize(rows()*cardinality, cols() );
        tmp.transpose() =_u.data().values[2].reshapeCol(k, cols(), numAct );
        vEv = _v.eval(k);

        for (index_t i = 0; i!=_u.dim(); i++)
            res.block(i*numAct, 0, numAct, cols() ) = tmp * vEv.at(i);

        return res;
    }

    template<class U> inline
    typename util::enable_if<util::is_same<U,gsFeSolution<Scalar> >::value, const gsMatrix<Scalar> & >::type
    eval_impl(const U & u, const index_t k) const
    {
        /*
            Here, we multiply the hessian of the geometry map by a vector, which possibly has multiple actives.
            The hessian of the geometry map c has the form: hess(c)
            [d11 c1, d22 c1, d12 c1]
            [d11 c2, d22 c2, d12 c2]
            [d11 c3, d22 c3, d12 c3]
            And we want to compute [d11 c .v; d22 c .v;  d12 c .v] ( . denotes a dot product and c and v are both vectors)
            So we simply evaluate for every active basis function v_k the product hess(c).v_k
        */

        hess_expr<gsFeSolution<Scalar>> sHess = hess_expr<gsFeSolution<Scalar>>(_u); // NOTE: This does not parse automatically!
        tmp = sHess.eval(k);
        vEv = _v.eval(k);
        res = vEv * tmp;
        return res;
    }

    template<class U> inline
    typename util::enable_if< util::is_same<U,gsGeometryMap<Scalar> >::value, index_t >::type
    cols_impl(const U & u)  const
    {
        return _u.data().dim.second;
    }

    template<class U> inline
    typename util::enable_if< !util::is_same<U,gsGeometryMap<Scalar>  >::value, index_t >::type
    cols_impl(const U & u) const
    {
        return _u.dim();
    }

    // template<class U> inline
    // typename util::enable_if<util::is_same<U,gsFeSolution<Scalar> >::value, index_t >::type
    // cols_impl(const U & u) const
    // {
    //     return _u.dim();
    // }

};

/*
    The deriv2_expr computes the hessian of a basis.
    It assumes that the vector of basis functions is of the form v = u*e_i where u
    is the scalar basis function u: [0,1]^3 -> R^1 and e_i is the unit vector with a 1 on index i and a 0 elsewhere.
    Let us define the following blocks
    hess1(u) =              hess2(u) =              hess3(u) =
    [d11 u , 0 , 0 ]    |   [0 , d11 u , 0 ]     |  [0 , 0 , d11 u ]
    [d22 u , 0 , 0 ]    |   [0 , d22 u , 0 ]     |  [0 , 0 , d22 u ]
    [d12 u , 0 , 0 ]    |   [0 , d12 u , 0 ]     |  [0 , 0 , d12 u ]

    Then the deriv2(u) is defined as follows (for k number of actives)
    [hess1(u)_1]
    ...
    [hess1(u)_k]
    [hess2(u)_1]
    ...
    [hess2(u)_k]
    [hess3(u)_1]
    ...
    [hess3(u)_k]
**/
template<class E>
class deriv2_expr : public _expr<deriv2_expr<E> >
{
    typename E::Nested_t _u;

public:
    // enum {ColBlocks = E::rowSpan }; // ????
    enum{ Space = E::Space, ScalarValued= 0, ColBlocks = (1==E::Space?1:0) };

    typedef typename E::Scalar Scalar;

    deriv2_expr(const E & u) : _u(u) { }

    mutable gsMatrix<Scalar> res, tmp;

    const gsMatrix<Scalar> & eval(const index_t k) const {return eval_impl(_u,k); }

    index_t rows() const //(components)
    {
        return 3; // _u.dim() for space or targetDim() for geometry
    }

    index_t cols() const
    {
        return _u.source().domainDim() * ( _u.source().domainDim() + 1 ) / 2;
    }

    void parse(gsExprHelper<Scalar> & evList) const
    {
        _u.parse(evList);
        _u.data().flags |= NEED_DERIV2;
    }

    const gsFeSpace<Scalar> & rowVar() const { return _u.rowVar(); }
    const gsFeSpace<Scalar> & colVar() const { return _u.colVar(); }

    index_t cardinality_impl() const { return _u.cardinality_impl(); }

    void print(std::ostream &os) const { os << "deriv2("; _u.print(os); os <<")"; }

    private:
        template<class U> inline
        typename util::enable_if< util::is_same<U,gsGeometryMap<Scalar> >::value, const gsMatrix<Scalar> & >::type
        eval_impl(const U & u, const index_t k)  const
        {
            /*
                Here, we compute the hessian of the geometry map.
                The hessian of the geometry map c has the form: hess(c)
                [d11 c1, d11 c2, d11 c3]
                [d22 c1, d22 c2, d22 c3]
                [d12 c1, d12 c2, d12 c3]

                The geometry map has components c=[c1,c2,c3]
            */
            // evaluate the geometry map of U
            res = _u.data().values[2].reshapeCol(k, cols(), _u.data().dim.second );
            return res;
        }

        template<class U> inline
        typename util::enable_if< util::is_same<U,gsFeVariable<Scalar> >::value, const gsMatrix<Scalar> & >::type
        eval_impl(const U & u, const index_t k)  const
        {
            /*
                Here, we compute the hessian of the geometry map.
                The hessian of the geometry map c has the form: hess(c)
                [d11 c1, d11 c2, d11 c3]
                [d22 c1, d22 c2, d22 c3]
                [d12 c1, d12 c2, d12 c3]

                The geometry map has components c=[c1,c2,c3]
            */
            // evaluate the geometry map of U
            tmp =  _u.data().values[2];
            res.resize(rows(),cols());
            for (index_t comp = 0; comp != _u.source().targetDim(); comp++)
                res.col(comp) = tmp.block(comp*rows(),0,rows(),1); //star,length
            return res;
        }

        template<class U> inline
        typename util::enable_if< util::is_same<U,gsFeSolution<Scalar> >::value, const gsMatrix<Scalar> & >::type
        eval_impl(const U & u, const index_t k)  const
        {
            /*
                Here, we compute the hessian of the geometry map.
                The hessian of the geometry map c has the form: hess(c)
                [d11 c1, d11 c2, d11 c3]
                [d22 c1, d22 c2, d22 c3]
                [d12 c1, d12 c2, d12 c3]

                The geometry map has components c=[c1,c2,c3]
            */
            // evaluate the geometry map of U
            hess_expr<gsFeSolution<Scalar>> sHess = hess_expr<gsFeSolution<Scalar>>(_u);
            res = sHess.eval(k).transpose();
            return res;
        }

        /// Spexialization for a space
        template<class U> inline
        typename util::enable_if<util::is_same<U,gsFeSpace<Scalar> >::value, const gsMatrix<Scalar> & >::type
        eval_impl(const U & u, const index_t k) const
        {
            /*
                Here, we compute the hessian of the basis with n actives.
                The hessian of the basis u has the form: hess(u)
                    active 1                active 2                        active n = cardinality
                [d11 u1, d11 u2, d11 u3] [d11 u1, d11 u2, d11 u3] ... [d11 u1, d11 u2, d11 u3]
                [d22 u1, d22 u2, d22 u3] [d22 u1, d22 u2, d22 u3] ... [d22 u1, d22 u2, d22 u3]
                [d12 u1, d12 u2, d12 u3] [d12 u1, d12 u2, d12 u3] ... [d12 u1, d12 u2, d12 u3]

                Here, the basis function has components u = [u1,u2,u3]. Since they are evaluated for scalars
                we use blockDiag to make copies for all components ui

                    active 1     active 2     active k = cardinality/dim   active 1           active 2k       active 1           active 2k
                [d11 u, 0, 0] [d11 u, 0, 0] ... [d11 u, 0, 0]            [0, d11 u, 0]  ... [0, d11 u, 0]  [0, d11 u, 0]  ... [0, d11 u, 0]
                [d22 u, 0, 0] [d22 u, 0, 0] ... [d22 u, 0, 0]            [0, d22 u, 0]  ... [0, d22 u, 0]  [0, d22 u, 0]  ... [0, d22 u, 0]
                [d12 u, 0, 0] [d12 u, 0, 0] ... [d12 u, 0, 0]            [0, d12 u, 0]  ... [0, d12 u, 0]  [0, d12 u, 0]  ... [0, d12 u, 0]

            */
            const index_t numAct = u.data().values[0].rows();   // number of actives of a basis function
            const index_t cardinality = u.cardinality();        // total number of actives (=3*numAct)

            res.resize(rows(), _u.dim() *_u.cardinality()); // (3 x 3*cardinality)
            res.setZero();

            tmp = _u.data().values[2].reshapeCol(k, cols(), numAct );
            for (index_t d = 0; d != cols(); ++d)
            {
                const index_t s = d*(cardinality + 1);
                for (index_t i = 0; i != numAct; ++i)
                    res.col(s+i*_u.cols()) = tmp.col(i);
            }

            return res;
        }

};

template<class E1, class E2, class E3>
class flatdot_expr  : public _expr<flatdot_expr<E1,E2,E3> >
{
public:
    typedef typename E1::Scalar Scalar;

private:
    typename E1::Nested_t _A;
    typename E2::Nested_t _B;
    typename E3::Nested_t _C;
    mutable gsMatrix<Scalar> eA, eB, eC, tmp, res;

public:
    enum {Space = 3, ScalarValued = 0, ColBlocks = 0};

public:

    flatdot_expr(_expr<E1> const& A, _expr<E2> const& B, _expr<E3> const& C) : _A(A),_B(B),_C(C)
    {
    }

    const gsMatrix<Scalar> & eval(const index_t k) const
    {
        const index_t Ac = _A.cols();
        const index_t An = _A.cardinality();
        const index_t Bc = _B.cols();
        const index_t Bn = _B.cardinality();

        eA = _A.eval(k);
        eB = _B.eval(k);
        eC = _C.eval(k);

        GISMO_ASSERT(Bc==_A.rows(), "Dimensions: "<<Bc<<","<< _A.rows()<< "do not match");
        GISMO_STATIC_ASSERT(E1::Space==1, "First entry should be rowSpan"  );
        GISMO_STATIC_ASSERT(E2::Space==2, "Second entry should be colSpan.");

        res.resize(An, Bn);

        // to do: evaluate the jacobians internally for the basis functions and loop over dimensions as well, since everything is same for all dimensions.
        for (index_t i = 0; i!=An; ++i) // for all actives u
            for (index_t j = 0; j!=Bn; ++j) // for all actives v
            {
                tmp.noalias() = eB.middleCols(i*Bc,Bc) * eA.middleCols(j*Ac,Ac);

                tmp(0,0) *= eC.at(0);
                tmp(0,1) *= eC.at(2);
                tmp(1,0) *= eC.at(2);
                tmp(1,1) *= eC.at(1);
                res(i,j) = tmp.sum();
            }
        return res;
    }

    index_t rows() const { return 1; }
    index_t cols() const { return 1; }

    void parse(gsExprHelper<Scalar> & evList) const
    { _A.parse(evList);_B.parse(evList);_C.parse(evList); }

    const gsFeSpace<Scalar> & rowVar() const { return _A.rowVar(); }
    const gsFeSpace<Scalar> & colVar() const { return _B.colVar(); }
    index_t cardinality_impl() const { return _A.cardinality_impl(); }

    void print(std::ostream &os) const { os << "flatdot("; _A.print(os);_B.print(os);_C.print(os); os<<")"; }
};

/**
   To Do:
   *    Improve by inputting u instead of deriv2(u)
 */
template<class E1, class E2, class E3>
class flatdot2_expr  : public _expr<flatdot2_expr<E1,E2,E3> >
{
public:
    typedef typename E1::Scalar Scalar;

private:
    typename E1::Nested_t _A;
    typename E2::Nested_t _B;
    typename E3::Nested_t _C;
    mutable gsMatrix<Scalar> eA, eB, eC, res, tmp;

public:
    enum {Space = E1::Space, ScalarValued = 0, ColBlocks = 0};

    flatdot2_expr(_expr<E1> const& A, _expr<E2> const& B, _expr<E3> const& C) : _A(A),_B(B),_C(C)
    {
    }

    const gsMatrix<Scalar> & eval(const index_t k) const
    {
        const index_t Ac = _A.cols();
        const index_t An = _A.cardinality();
        const index_t Bn = _B.cardinality();

        eA = _A.eval(k);
        eB = _B.eval(k);
        eC = _C.eval(k);

        GISMO_ASSERT(_B.rows()==_A.cols(), "Dimensions: "<<_B.rows()<<","<< _A.cols()<< "do not match");
        GISMO_STATIC_ASSERT(E1::Space==1, "First entry should be rowSpan");
        GISMO_STATIC_ASSERT(E2::Space==2, "Second entry should be colSpan.");
        GISMO_ASSERT(_C.cols()==_B.rows(), "Dimensions: "<<_C.rows()<<","<< _B.rows()<< "do not match");

        res.resize(An, Bn);
        for (index_t i = 0; i!=An; ++i)
            for (index_t j = 0; j!=Bn; ++j)
            {
                tmp = eA.middleCols(i*Ac,Ac) * eB.col(j);   // E_f_der2
                tmp.row(2) *= 2.0;                          // multiply the third row of E_f_der2 by 2 for voight notation
                res(i,j) = (eC.row(0) * tmp.col(0)).value();          // E_f^T * mm * E_f_der2
            }
        return res;
    }

    index_t rows() const { return 1; }
    index_t cols() const { return 1; }

    void parse(gsExprHelper<Scalar> & evList) const
    { _A.parse(evList);_B.parse(evList);_C.parse(evList); }

    const gsFeSpace<Scalar> & rowVar() const { return _A.rowVar(); }
    const gsFeSpace<Scalar> & colVar() const { return _B.colVar(); }
    index_t cardinality_impl() const { return _A.cardinality_impl(); }

    void print(std::ostream &os) const { os << "flatdot2("; _A.print(os);_B.print(os);_C.print(os); os<<")"; }
};

template<class E> EIGEN_STRONG_INLINE
var1_expr<E> var1(const E & u, const gsGeometryMap<typename E::Scalar> & G) { return var1_expr<E>(u, G); }

template<class E1, class E2, class E3> EIGEN_STRONG_INLINE
var2_expr<E1,E2,E3> var2(const E1 & u, const E2 & v, const gsGeometryMap<typename E1::Scalar> & G, const E3 & Ef)
{ return var2_expr<E1,E2,E3>(u,v, G, Ef); }

template<class E> EIGEN_STRONG_INLINE
deriv2_expr<E> deriv2(const E & u) { return deriv2_expr<E>(u); }

template<class E1, class E2> EIGEN_STRONG_INLINE
deriv2dot_expr<E1, E2> deriv2(const E1 & u, const E2 & v) { return deriv2dot_expr<E1, E2>(u,v); }

template<class E1, class E2, class E3> EIGEN_STRONG_INLINE
flatdot_expr<E1,E2,E3> flatdot(const E1 & u, const E2 & v, const E3 & w)
{ return flatdot_expr<E1,E2,E3>(u, v, w); }

template<class E1, class E2, class E3> EIGEN_STRONG_INLINE
flatdot2_expr<E1,E2,E3> flatdot2(const E1 & u, const E2 & v, const E3 & w)
{ return flatdot2_expr<E1,E2,E3>(u, v, w); }

}
}
//! [Include namespace]
using namespace gismo;
//! [Include namespace]

// Input is parametric coordinates of the surface \a mp
template <class T>
class gsMaterialMatrix : public gismo::gsFunction<T>
{
  // Computes the material matrix for different material models
protected:
    const gsFunctionSet<T> * _mp;
    const gsFunction<T> * _YoungsModulus;
    const gsFunction<T> * _PoissonRatio;
    mutable gsMapData<T> _tmp;
    mutable gsMatrix<T,3,3> F0;
    mutable gsMatrix<T> Emat,Nmat;
    mutable T lambda, mu, E, nu, C_constant;

    mutable std::vector<gsMaterialMatrix> m_pieces;
public:
    /// Shared pointer for gsMaterialMatrix
    typedef memory::shared_ptr< gsMaterialMatrix > Ptr;

    /// Unique pointer for gsMaterialMatrix
    typedef memory::unique_ptr< gsMaterialMatrix > uPtr;

    EIGEN_MAKE_ALIGNED_OPERATOR_NEW

    gsMaterialMatrix() { }

    gsMaterialMatrix(const gsFunctionSet<T> & mp, const gsFunction<T> & YoungsModulus,
                   const gsFunction<T> & PoissonRatio) :
    _mp(&mp), _YoungsModulus(&YoungsModulus), _PoissonRatio(&PoissonRatio)
    {
        _tmp.flags = NEED_JACOBIAN | NEED_NORMAL | NEED_VALUE;
    }

    ~gsMaterialMatrix() { }

    GISMO_CLONE_FUNCTION(gsMaterialMatrix)

    short_t domainDim() const {return 2;}

    short_t targetDim() const {return 9;}

    const gsFunction<T> & piece(const index_t k) const
    {
#       pragma omp critical
        if (m_pieces.empty())
        {
            m_pieces.resize(_mp->nPieces());
            for (index_t j = 0; j!=_mp->nPieces(); ++j)
                m_pieces[j] = gsMaterialMatrix(_mp->piece(j),
                                               _YoungsModulus->piece(j),
                                               _PoissonRatio->piece(j) );
        }
        return m_pieces[k];
    }

    // Input is parametric coordinates of the surface \a mp
    void eval_into(const gsMatrix<T>& u, gsMatrix<T>& result) const
    {
        #pragma omp critical
        {
        // NOTE 1: if the input \a u is considered to be in physical coordinates
        // then we first need to invert the points to parameter space
        // _mp.patch(0).invertPoints(u, _tmp.points, 1e-8)
        // otherwise we just use the input paramteric points
        _tmp.points = u;

        static_cast<const gsFunction<T>&>(_mp->piece(0)).computeMap(_tmp); // the piece(0) here implies that if you call class.eval_into, it will be evaluated on piece(0). Hence, call class.piece(k).eval_into()

        // NOTE 2: in the case that parametric value is needed it suffices
        // to evaluate Youngs modulus and Poisson's ratio at
        // \a u instead of _tmp.values[0].
        _YoungsModulus->eval_into(_tmp.values[0], Emat);
        _PoissonRatio->eval_into(_tmp.values[0], Nmat);

        result.resize( targetDim() , u.cols() );
        for( index_t i=0; i< u.cols(); ++i )
        {
            gsAsMatrix<T, Dynamic, Dynamic> C = result.reshapeCol(i,3,3);

            F0.leftCols(2) = _tmp.jacobian(i);
            F0.col(2)      = _tmp.normal(i).normalized();
            F0 = F0.inverse();
            F0 = F0 * F0.transpose(); //3x3

            // Evaluate material properties on the quadrature point
            E = Emat(0,i);
            nu = Nmat(0,i);
            lambda = E * nu / ( (1. + nu)*(1.-2.*nu)) ;
            mu     = E / (2.*(1. + nu)) ;

            C_constant = 2*lambda*mu/(lambda+2*mu);

            C(0,0) = C_constant*F0(0,0)*F0(0,0) + 1*mu*(2*F0(0,0)*F0(0,0));
            C(1,1) = C_constant*F0(1,1)*F0(1,1) + 1*mu*(2*F0(1,1)*F0(1,1));
            C(2,2) = C_constant*F0(0,1)*F0(0,1) + 1*mu*(F0(0,0)*F0(1,1) + F0(0,1)*F0(0,1));
            C(1,0) =
            C(0,1) = C_constant*F0(0,0)*F0(1,1) + 1*mu*(2*F0(0,1)*F0(0,1));
            C(2,0) =
            C(0,2) = C_constant*F0(0,0)*F0(0,1) + 1*mu*(2*F0(0,0)*F0(0,1));
            C(2,1) = C(1,2) = C_constant*F0(0,1)*F0(1,1) + 1*mu*(2*F0(0,1)*F0(1,1));
        }
        }//end omp critical
    }

};

//! [Forward declarations]
template <class T>
gsMultiPatch<T> RectangularDomain(int n, int m, int p, int q, T L, T B);
template <class T>
gsMultiPatch<T> RectangularDomain(int n, int p, T L, T B);
//! [Forward declarations]


int main(int argc, char *argv[])
{
    //! [Parse command line]
    bool plot = false;
    index_t numRefine  = 1;
    index_t numElevate = 1;
    index_t testCase = 1;
    bool weak = false;
    bool nonlinear = false;
    std::string fn;

    real_t E_modulus = 1.0;
    real_t PoissonRatio = 0.0;
    real_t thickness = 1.0;

    real_t alpha_d = 1e3;
    real_t alpha_r = 1e0;

    gsCmdLine cmd("Tutorial on solving a Kirchhoff-Love shell problem.");
    cmd.addReal("D", "alphaD","alphaD",alpha_d);
    cmd.addReal("R", "alphaR","alphaR",alpha_r);
    cmd.addInt( "e", "degreeElevation",
                "Number of degree elevation steps to perform before solving (0: equalize degree in all directions)", numElevate );
    cmd.addInt( "r", "uniformRefine", "Number of Uniform h-refinement steps to perform before solving",  numRefine );
    cmd.addInt( "t", "testCase", "Test case to run: 1 = unit square; 2 = Scordelis Lo Roof",  testCase );
    cmd.addSwitch("nl", "Solve nonlinear problem", nonlinear);
    cmd.addSwitch("plot", "Create a ParaView visualization file with the solution", plot);
    cmd.addSwitch("weak", "Weak BCs", weak);

    try { cmd.getValues(argc,argv); } catch (int rv) { return rv; }
    //! [Parse command line]

    //! [set test case data]
    gsMultiPatch<> mp;
    gsMultiPatch<> mp_def;

    if (testCase == 2  || testCase == 3)
    {
        thickness = 0.25;
        E_modulus = 4.32E8;
        fn = "surfaces/scordelis_lo_roof.xml";
        gsReadFile<>(fn, mp);
        PoissonRatio = 0.0;
    }
    else if (testCase == 6)
    {
        thickness = 0.1;
        real_t mu = 4.225e5;
        PoissonRatio = 0.3;
        E_modulus = (2+PoissonRatio)*mu;
        fn = "surfaces/quarter_sphere.xml";
        gsReadFile<>(fn, mp);
    }
    else
    {
        // Unit square
        mp.addPatch( gsNurbsCreator<>::BSplineSquare(1) ); // degree
        mp.addAutoBoundaries();
        mp.embed(3);
        E_modulus = 1e0;
        thickness = 1e-2;
        PoissonRatio = 0.0;
    }
    //! [set test case data]

    //! [Refinement]
    // p-refine
    if (numElevate!=0)
        mp.degreeElevate(numElevate);

    // h-refine
    for (int r =0; r < numRefine; ++r)
        mp.uniformRefine();
    mp_def = mp;
    gsWriteParaview(mp,"mp",1000,true);

    gsMultiBasis<> dbasis(mp);

    gsInfo << "Patches: "<< mp.nPatches() <<", degree: "<< dbasis.minCwiseDegree() <<"\n";
    gsInfo << dbasis.basis(0)<<"\n";
    //! [Refinement]

    //! [pre-define boundary conditions]
    gsBoundaryConditions<> bc;
    bc.setGeoMap(mp);
    gsVector<> tmp(3);
    tmp << 0, 0, 0;

    gsVector<> neu(3);
    neu << 0, 0, 0;

    gsConstantFunction<> displx(0.09317696,3);

    gsConstantFunction<> neuData(neu,3);
    gsConstantFunction<> weakBC(neu,3);

    real_t pressure = 0.0;
    //! [pre-define boundary conditions]

    //! [Boundary condition case 1]
    if (testCase == 1)
    {
        if (weak)
        {
            for (index_t i=0; i!=3; ++i)
            {
                bc.addCondition(boundary::north, condition_type::weak_dirichlet, 0, 0, false, i ); // unknown 0 - x
                bc.addCondition(boundary::east, condition_type::weak_dirichlet, 0, 0, false, i ); // unknown 1 - y
                bc.addCondition(boundary::south, condition_type::weak_dirichlet, 0, 0, false, i ); // unknown 2 - z
                bc.addCondition(boundary::west, condition_type::weak_dirichlet, 0, 0, false, i ); // unknown 2 - z
            }
        }
        else
        {
            for (index_t i=0; i!=3; ++i)
            {
                bc.addCondition(boundary::north, condition_type::dirichlet, 0, 0, false, i ); // unknown 0 - x
                bc.addCondition(boundary::east, condition_type::dirichlet, 0, 0, false, i ); // unknown 1 - y
                bc.addCondition(boundary::south, condition_type::dirichlet, 0, 0, false, i ); // unknown 2 - z
                bc.addCondition(boundary::west, condition_type::dirichlet, 0, 0, false, i ); // unknown 2 - z
            }
        }
        tmp << 0,0,-1;
    }
    //! [Boundary condition case 1]
    //! [Boundary condition case 2]
    else if (testCase == 2)
    {
        // Diaphragm conditions
        bc.addCondition(boundary::west, condition_type::dirichlet, 0, 0, false, 1 ); // unknown 1 - y
        bc.addCondition(boundary::west, condition_type::dirichlet, 0, 0, false, 2 ); // unknown 2 - z

        bc.addCornerValue(boundary::southwest, 0.0, 0, 0, 0); // (corner,value, patch, unknown, component)

        bc.addCondition(boundary::east, condition_type::dirichlet, 0, 0, false, 1 ); // unknown 1 - y
        bc.addCondition(boundary::east, condition_type::dirichlet, 0, 0, false, 2 ); // unknown 2 - z

        // Surface forces
        tmp << 0, 0, -90;
    }
    //! [Boundary condition case 2]
    else if (testCase == 3)
    {
        neu << 0, 0, -90;
        neuData.setValue(neu,3);
        // Diaphragm conditions
        bc.addCondition(boundary::west, condition_type::neumann, &neuData );

        // ORIGINAL
        bc.addCondition(boundary::east, condition_type::dirichlet, 0, 0, false, 1 ); // unknown 1 - y
        bc.addCondition(boundary::east, condition_type::dirichlet, 0, 0, false, 2 ); // unknown 2 - z

        // NOT ORIGINAL
        bc.addCondition(boundary::east, condition_type::dirichlet, 0, 0, false, 0 ); // unknown 1 - x

        // Surface forces
        tmp << 0, 0, 0;
    }
    else if (testCase == 4)
    {
        for (index_t i=0; i!=3; ++i)
        {
            bc.addCondition(boundary::north, condition_type::dirichlet, 0, 0, false, i ); // unknown 0 - x
            bc.addCondition(boundary::east, condition_type::dirichlet, 0, 0, false, i ); // unknown 1 - y
            bc.addCondition(boundary::south, condition_type::dirichlet, 0, 0, false, i ); // unknown 2 - z
            if (!weak)
                bc.addCondition(boundary::west, condition_type::dirichlet, 0, 0, false, i ); // unknown 0 - x

        }
        if (weak)
            bc.addCondition(boundary::west, condition_type::weak_dirichlet, &weakBC ); // unknown 2 - z

        tmp << 0, 0, -1;
    }

    else if (testCase == 6)
    {
        bc.addCondition(boundary::south, condition_type::dirichlet, 0, 0, false, 2 ); // unknown 2 - z

        // Symmetry in x-direction:
        bc.addCondition(boundary::east, condition_type::dirichlet, 0, 0, false, 0 );
        bc.addCondition(boundary::east, condition_type::clamped, 0, 0, false, 1 );
        bc.addCondition(boundary::east, condition_type::clamped, 0, 0, false, 2 );

        // Symmetry in y-direction:
        bc.addCondition(boundary::west, condition_type::clamped, 0, 0, false, 0 );
        bc.addCondition(boundary::west, condition_type::dirichlet, 0, 0, false, 1 );
        bc.addCondition(boundary::west, condition_type::clamped, 0, 0, false, 2 );

        // Pressure
        pressure = 5e2;
    }

    else if (testCase == 10)
    {
        for (index_t i=0; i!=3; ++i)
        {
            bc.addCondition(boundary::west, condition_type::dirichlet, 0, 0, false, i ); // unknown 2 - z
        }
        bc.addCondition(boundary::north, condition_type::dirichlet, 0, 0, false, 2 ); // unknown 2 - z
        bc.addCondition(boundary::south, condition_type::dirichlet, 0, 0, false, 2 ); // unknown 2 - z

        bc.addCondition(boundary::east, condition_type::dirichlet, 0, 0 ,false,1);
        bc.addCondition(boundary::east, condition_type::dirichlet, 0, 0 ,false,2);

        if (!weak)
            bc.addCondition(boundary::east, condition_type::dirichlet, &displx, 0 ,false,0);
        else
        {
            neu << -0.09317696, 0, 0;
            weakBC.setValue(neu,3);
            bc.addCondition(boundary::east, condition_type::weak_dirichlet, &weakBC);
        }

        // Surface forcse
        tmp.setZero();
    }
    else if (testCase == 11)
    {
        for (index_t i=0; i!=3; ++i)
        {
            bc.addCondition(boundary::east, condition_type::dirichlet, 0, 0, false, i ); // unknown 1 - y
            bc.addCondition(boundary::west, condition_type::dirichlet, 0, 0, false, i ); // unknown 2 - z
        }

        if (weak)
        {
            bc.addCondition(boundary::east, condition_type::weak_clamped, 0, 0 ,false,2);
            bc.addCondition(boundary::west, condition_type::weak_clamped, 0, 0 ,false,2);
        }
        else
        {
            bc.addCondition(boundary::east, condition_type::clamped, 0, 0 ,false,2);
            bc.addCondition(boundary::west, condition_type::clamped, 0, 0 ,false,2);
        }

        tmp<<0,0,-1;
    }
    else if (testCase == 12)
    {
        for (index_t i=0; i!=3; ++i)
        {
            bc.addCondition(boundary::west, condition_type::dirichlet, 0, 0, false, i ); // unknown 2 - z
        }

        bc.addCondition(boundary::west, condition_type::clamped, 0, 0 ,false,2);

        neu << 0, 0, -0.1;
        neuData.setValue(neu,3);

        bc.addCondition(boundary::east, condition_type::neumann, &neuData );
    }
    else if (testCase == 13)
    {
        for (index_t i=0; i!=3; ++i)
        {
            bc.addCondition(boundary::north, condition_type::dirichlet, 0, 0, false, i ); // unknown 0 - x
            bc.addCondition(boundary::east, condition_type::dirichlet, 0, 0, false, i ); // unknown 1 - y
            bc.addCondition(boundary::south, condition_type::dirichlet, 0, 0, false, i ); // unknown 2 - z
            bc.addCondition(boundary::west, condition_type::dirichlet, 0, 0, false, i ); // unknown 0 - x
        }

        if (!weak)
        {
            bc.addCondition(boundary::north, condition_type::clamped, 0, 0 ,false,2);
            bc.addCondition(boundary::east, condition_type::clamped, 0, 0 ,false,2);
            bc.addCondition(boundary::south, condition_type::clamped, 0, 0 ,false,2);
            bc.addCondition(boundary::west, condition_type::clamped, 0, 0 ,false,2);
        }
        else
        {
            bc.addCondition(boundary::north, condition_type::weak_clamped, &weakBC );
            bc.addCondition(boundary::east, condition_type::weak_clamped, &weakBC );
            bc.addCondition(boundary::south, condition_type::weak_clamped, &weakBC );
            bc.addCondition(boundary::west, condition_type::weak_clamped, &weakBC ); // unknown 2 - z
        }


        tmp << 0,0,-0.1;
    }

    //! [Assembler setup]
    gsExprAssembler<> A(1,1);

    typedef gsExprAssembler<>::geometryMap geometryMap;
    typedef gsExprAssembler<>::space       space;
    typedef gsExprAssembler<>::solution    solution;

    // Elements used for numerical integration
    A.setIntegrationElements(dbasis);
    gsExprEvaluator<> ev(A);

    // Set the geometry map
    geometryMap G = A.getMap(mp); // the last map counts
    geometryMap defG = A.getMap(mp_def);


    // Set the discretization space
    space u = A.getSpace(dbasis, 3);

    // Solution vector and solution variable
    gsMatrix<> random;
    solution u_sol = A.getSolution(u,random);

    // gsFunctionExpr<> materialMat("1","0","0","0","1","0","0","0","1",3);
    gsFunctionExpr<> E(util::to_string(E_modulus),3);
    gsFunctionExpr<> nu(util::to_string(PoissonRatio),3);
    gsMaterialMatrix<real_t> materialMat(mp, E, nu);
    auto mm = A.getCoeff(materialMat); // evaluates in the parametric domain, but the class transforms E and nu to physical

    gsFunctionExpr<> t(util::to_string(thickness), 3);
    auto tt = A.getCoeff(t, G); // evaluates in the physical domain

    gsFunctionExpr<> mult2t("1","0","0","0","1","0","0","0","2",3);
    auto m2 = A.getCoeff(mult2t, G); // evaluates in the physical domain

    gsConstantFunction<> force(tmp,3);
    auto ff = A.getCoeff(force,G); // evaluates in the physical domain

    gsSparseSolver<>::CGDiagonal solver;

    //! [Assembler setup]

    //! [System assembly]

    // Initialize the system
    u.setup(bc, dirichlet::interpolation, 0);

    A.initSystem();

    gsInfo<<"Number of degrees of freedom: "<< A.numDofs() <<"\n"<<std::flush;

    /*
        We provide the following functions:
            E_m         membrane strain tensor.
            E_m_der     first variation of E_m.
            E_m_der2    second variation of E_m MULTIPLIED BY S_m.
            E_f         flexural strain tensor.
            E_f_der     second variation of E_f.
            E_f_der2    second variation of E_f MULTIPLIED BY S_f.

        Where:
            G       the undeformed geometry,
            defG    the deformed geometry,
            mm      the material matrix,
            m2      an auxillary matrix to multiply the last row of a tensor with 2
    **/


    // Membrane components
    auto E_m = 0.5 * ( flat(jac(defG).tr()*jac(defG)) - flat(jac(G).tr()* jac(G)) ) ;
    auto S_m = E_m * reshape(mm,3,3);
    auto N   = tt.val() * S_m;

    auto E_m_der = flat( jac(defG).tr() * jac(u) ) ;
    auto S_m_der = E_m_der * reshape(mm,3,3);
    auto N_der   = tt.val() * S_m_der;

    auto E_m_der2 = flatdot( jac(u),jac(u).tr(), N );

    // Flexural components
    auto E_f = ( deriv2(G,sn(G).normalized().tr()) - deriv2(defG,sn(defG).normalized().tr()) ) * reshape(m2,3,3) ;
    auto S_f = E_f * reshape(mm,3,3);
    auto M   = tt.val() * tt.val() * tt.val() / 12.0 * S_f;

    auto E_f_der = -( deriv2(u,sn(defG).normalized().tr() ) + deriv2(defG,var1(u,defG) ) ) * reshape(m2,3,3);
    auto S_f_der = E_f_der * reshape(mm,3,3);
    auto M_der   = tt.val() * tt.val() * tt.val() / 12.0 * S_f_der;

    auto E_f_der2 = - (flatdot2( deriv2(u), var1(u,defG).tr(), M  ).symmetrize() + var2(u,u,defG, M ));

    auto F        = ff;

<<<<<<< HEAD
    auto That   = cartcon(G);
    auto Ttilde = cartcov(G);

=======
>>>>>>> f80fc209
    // For Neumann (same for Dirichlet/Nitsche) conditions
    auto g_N = A.getBdrFunction(G);
    // auto g_N = ff;

    A.assembleBdr
    (
        bc.get("Weak Dirichlet")
        ,
        alpha_d * u * u.tr()
        ,
        alpha_d * (u * (defG - G) - u * (g_N) )
    );

    // RHS is minussed, why?
    A.assembleBdr(
        bc.get("Weak Clamped")
        ,
        // alpha_r * (usn(defG).tr() * nv(G) - usn(G).tr() * nv(G)).val() * var2(u,u,defG,nv(G).tr()) * tv(G).norm()
        // +
        alpha_r * (var1(u,defG) * nv(G)) * (var1(u,defG) * nv(G)).tr() * meas(G)
        // ,
        // alpha_r * (usn(defG).tr() * nv(G) - usn(G).tr() * nv(G)).val() * var1(u,defG) * nv(G) * tv(G).norm()
    );


    // For Neumann conditions
    A.assembleBdr(bc.get("Neumann"), u * g_N * tv(G).norm() );

    A.assemble(
        (N_der * (E_m_der).tr() + M_der * (E_f_der).tr() ) * meas(G)
        ,
        u * F  * meas(G) + pressure * u * sn(defG).normalized() * meas(G)
        );

    //! [System assembly]

    //! [Linear solve]
    // solve system
    solver.compute( A.matrix() );
    gsMatrix<> solVector = solver.solve(A.rhs());

    // update deformed patch
    gsMatrix<> cc;

    u_sol.setSolutionVector(solVector);
    for ( size_t k =0; k!=mp_def.nPatches(); ++k) // Deform the geometry
    {
        // // extract deformed geometry
        u_sol.extract(cc, k);
        mp_def.patch(k).coefs() += cc;  // defG points to mp_def, therefore updated
    }

    gsMatrix<> result;
    u_sol.extractFull(result);

    //! [Linear solve]

    //! [Nonlinear solve]
    real_t residual = A.rhs().norm();
    real_t residual0 = residual;
    real_t residualOld = residual;
    gsMatrix<> updateVector = solVector;
    if (nonlinear)
    {
        index_t itMax = 25;
        real_t tol = 1e-8;
        for (index_t it = 0; it != itMax; ++it)
        {

            A.initSystem();
            // assemble system
            A.assemble(
                (
                  N_der * E_m_der.tr()
                    +
                  E_m_der2
                    +
                  M_der * E_f_der.tr()
                    +
                  E_f_der2
                  ) * meas(G)
                    -
                  pressure * u * var1(u,defG) .tr() * meas(G)
                , u * F * meas(G) + pressure * u * sn(defG).normalized() * meas(G) - ( ( N * E_m_der.tr() + M * E_f_der.tr() ) * meas(G) ).tr()
                );

            // Neumann term
            A.assembleBdr(bc.get("Neumann"), u * g_N * tv(G).norm() );

            // Weak Dirichlet term
            A.assembleBdr
            (
                bc.get("Weak Dirichlet")
                ,
                alpha_d * u * u.tr()
                ,
                -alpha_d * (u * (defG - G) - u * (g_N) )
            );

            // Weak Clamping term
            // RHS is minussed!
            A.assembleBdr(
                bc.get("Weak Clamped")
                ,
                alpha_r * (usn(defG).tr() * nv(G) - usn(G).tr() * nv(G)).val() * var2(u,u,defG,nv(G).tr()) * tv(G).norm()
                +
                alpha_r * (var1(u,defG) * nv(G)) * (var1(u,defG) * nv(G)).tr() * tv(G).norm()
                ,
                -alpha_r * (usn(defG).tr() * nv(G) - usn(G).tr() * nv(G)).val() * var1(u,defG) * nv(G) * tv(G).norm()
            );

            // solve system
            solver.compute( A.matrix() );
            updateVector = solver.solve(A.rhs()); // this is the UPDATE


            solVector += updateVector;
            residual = A.rhs().norm();

            gsInfo<<"Iteration: "<< it
                   <<", residue: "<< residual
                   <<", update norm: "<<updateVector.norm()
                   <<", log(Ri/R0): "<< math::log10(residualOld/residual0)
                   <<", log(Ri+1/R0): "<< math::log10(residual/residual0)
                   <<"\n";

            residualOld = residual;

            // update deformed patch
            u_sol.setSolutionVector(updateVector);
            for ( size_t k =0; k!=mp_def.nPatches(); ++k) // Deform the geometry
            {
                // // extract deformed geometry
                u_sol.extract(cc, k);
                mp_def.patch(k).coefs() += cc;  // defG points to mp_def, therefore updated
            }

            if (residual < tol)
                break;
        }
    }
    //! [Nonlinear solve]

    //! [Construct solution]
    u_sol.setSolutionVector(solVector);
    mp_def = mp;
    for ( size_t k =0; k!=mp.nPatches(); ++k) // Deform the geometry
    {
        u_sol.extract(cc, k);
        mp_def.patch(k).coefs() += cc;  // defG points to mp_def, therefore updated
    }

    gsMultiPatch<> deformation = mp_def;
    for (size_t k = 0; k != mp_def.nPatches(); ++k)
        deformation.patch(k).coefs() -= mp.patch(k).coefs();

    gsInfo <<"Maximum deformation coef: "
           << deformation.patch(0).coefs().colwise().maxCoeff() <<".\n";
    gsInfo <<"Minimum deformation coef: "
           << deformation.patch(0).coefs().colwise().minCoeff() <<".\n";
    gsInfo <<"Area (undeformed) = "<<ev.integral(meas(G))<<"\tArea (undeformed) = "<<ev.integral(meas(defG))<<"\n";
    //! [Construct solution]

    //! [Evaluate solution]
    gsMatrix<> coords(2,1);
    if (testCase==1)
      coords<<0,0;
    else if (testCase==2)
      coords<<0.5,0;
    else if (testCase==3)
      coords<<0,0;
    else if (testCase==4)
      coords<<1,1;
    else
      coords<<0,0;

    gsMatrix<> res(3,1);
    mp.patch(0).eval_into(coords,res);
    real_t x=res.at(0);
    real_t y=res.at(1);
    real_t z=res.at(2);

    deformation.patch(0).eval_into(coords,res);
    real_t ux=res.at(0);
    real_t uy=res.at(1);
    real_t uz=res.at(2);

    gsInfo<<"Deformation on point ("<<x<<","<<y<<","<<z<<"):\n";
    gsInfo<<std::setprecision(20)<<"("<<ux<<","<<uy<<","<<uz<<")"<<"\n";
    //! [Evaluate solution]

    //! [Export visualization in ParaView]
    if (plot)
    {
        gsField<> solField(mp, deformation);
        gsInfo<<"Plotting in Paraview...\n";
        gsWriteParaview<>( solField, "solution", 1000, true);
        // gsFileManager::open("solution.pvd");
    }
    //! [Export visualization in ParaView]
    return EXIT_SUCCESS;

}// end main

template <class T>
gsMultiPatch<T> RectangularDomain(int n, int p, T L, T B)
{
  int q = p;
  int m = n;
  gsMultiPatch<T> mp = RectangularDomain(n, m, p, q, L, B);
  return mp;
}

template <class T>
gsMultiPatch<T> RectangularDomain(int n, int m, int p, int q, T L, T B)
{
  // -------------------------------------------------------------------------
  // --------------------------Make beam geometry-----------------------------
  // -------------------------------------------------------------------------
  int dim = 3; //physical dimension
  gsKnotVector<> kv0;
  kv0.initUniform(0,1,0,p+1,1);
  gsKnotVector<> kv1;
  kv1.initUniform(0,1,0,q+1,1);

  for(index_t i = 0; i< n; ++i)
      kv0.uniformRefine();
  for(index_t i = 0; i< m; ++i)
      kv1.uniformRefine();

  // Make basis
  gsTensorBSplineBasis<2,T> basis(kv0,kv1);

  // Initiate coefficient matrix
  gsMatrix<> coefs(basis.size(),dim);
  // Number of control points needed per component
  size_t len0 = basis.component(0).size();
  size_t len1 = basis.component(1).size();
  gsVector<> coefvec0(len0);
  // Uniformly distribute control points per component
  coefvec0.setLinSpaced(len0,0.0,L);
  gsVector<> coefvec1(basis.component(1).size());
  coefvec1.setLinSpaced(len1,0.0,B);

  // Z coordinate is zero
  coefs.col(2).setZero();

  // Define a matrix with ones
  gsVector<> temp(len0);
  temp.setOnes();
  for (index_t k = 0; k < len1; k++)
  {
    // First column contains x-coordinates (length)
    coefs.col(0).segment(k*len0,len0) = coefvec0;
    // Second column contains y-coordinates (width)
    coefs.col(1).segment(k*len0,len0) = temp*coefvec1.at(k);
  }
  // Create gsGeometry-derived object for the patch
  gsTensorBSpline<2,real_t> shape(basis,coefs);

  gsMultiPatch<T> mp;
  mp.addPatch(shape);
  mp.addAutoBoundaries();

  return mp;
}<|MERGE_RESOLUTION|>--- conflicted
+++ resolved
@@ -28,14 +28,15 @@
     typename E::Nested_t _u;
     typename gsGeometryMap<Scalar>::Nested_t _G;
 
+public:
+    enum{ Space = E::Space, ScalarValued= 0, ColBlocks= 0};
+
+    var1_expr(const E & u, const gsGeometryMap<Scalar> & G) : _u(u), _G(G) { }
+
     mutable gsMatrix<Scalar> res;
+
     mutable gsMatrix<Scalar> bGrads, cJac;
     mutable gsVector<Scalar,3> m_v, normal;
-public:
-    enum{ Space = E::Space, ScalarValued= 0, ColBlocks= 0};
-
-    var1_expr(const E & u, const gsGeometryMap<Scalar> & G) : _u(u), _G(G) { }
-
     EIGEN_MAKE_ALIGNED_OPERATOR_NEW
 
     // helper function
@@ -46,14 +47,20 @@
         return result;
     }
 
-    const gsMatrix<Scalar> & eval(const index_t k) const {return eval_impl(_u,k); }
+    const gsMatrix<Scalar> & eval(const index_t k) const
+    {return eval_impl(_u,k); }
 
     index_t rows() const { return 1; }
+
     index_t cols() const { return _u.dim(); }
 
     void parse(gsExprHelper<Scalar> & evList) const
     {
-        parse_impl<E>(evList);
+        evList.add(_u);
+        _u.data().flags |= NEED_GRAD;
+
+        evList.add(_G);
+        _G.data().flags |= NEED_NORMAL | NEED_DERIV | NEED_MEASURE;
     }
 
     const gsFeSpace<Scalar> & rowVar() const { return _u.rowVar(); }
@@ -63,28 +70,6 @@
     void print(std::ostream &os) const { os << "var1("; _u.print(os); os <<")"; }
 
 private:
-    template<class U> inline
-    typename util::enable_if< !util::is_same<U,gsFeSolution<Scalar> >::value,void>::type
-    parse_impl(gsExprHelper<Scalar> & evList) const
-    {
-        evList.add(_u);
-        _u.data().flags |= NEED_ACTIVE | NEED_GRAD; // need actives for cardinality
-        evList.add(_G);
-        _G.data().flags |= NEED_NORMAL | NEED_DERIV | NEED_MEASURE;
-    }
-
-    template<class U> inline
-    typename util::enable_if< util::is_same<U,gsFeSolution<Scalar> >::value,void>::type
-    parse_impl(gsExprHelper<Scalar> & evList) const
-    {
-        evList.add(_G);
-        _G.data().flags |= NEED_NORMAL | NEED_DERIV | NEED_MEASURE;
-
-        grad(_u).parse(evList); //
-
-        _u.parse(evList);
-    }
-
     template<class U> inline
     typename util::enable_if< util::is_same<U,gsFeSpace<Scalar> >::value, const gsMatrix<Scalar> & >::type
     eval_impl(const U & u, const index_t k)  const
@@ -104,8 +89,8 @@
             for (index_t j = 0; j!= A; ++j) // for all actives
             {
                 // Jac(u) ~ Jac(G) with alternating signs ?..
-                m_v.noalias() = (vecFun(d, bGrads.at(2*j  ) ).cross( cJac.col3d(1) )
-                              - vecFun(d, bGrads.at(2*j+1) ).cross( cJac.col3d(0) )) / measure;
+                m_v.noalias() = (vecFun(d, bGrads.at(2*j  ) ).cross( cJac.col(1).template head<3>() )
+                              - vecFun(d, bGrads.at(2*j+1) ).cross( cJac.col(0).template head<3>() )) / measure;
 
                 // ---------------  First variation of the normal
                 // res.row(s+j).noalias() = (m_v - ( normal.dot(m_v) ) * normal).transpose();
@@ -129,8 +114,8 @@
         cJac = _G.data().values[1].reshapeCol(k, _G.data().dim.first, _G.data().dim.second).transpose();
         const Scalar measure =  _G.data().measures.at(k);
 
-        m_v.noalias() = ( ( bGrads.col3d(0) ).cross( cJac.col3d(1) )
-                      -   ( bGrads.col3d(1) ).cross( cJac.col3d(0) ) ) / measure;
+        m_v.noalias() = ( ( bGrads.col(0).template head<3>() ).cross( cJac.col(1).template head<3>() )
+                      -   ( bGrads.col(1).template head<3>() ).cross( cJac.col(0).template head<3>() ) ) / measure;
 
         // ---------------  First variation of the normal
         // res.row(s+j).noalias() = (m_v - ( normal.dot(m_v) ) * normal).transpose();
@@ -193,8 +178,8 @@
             {
                 for (index_t d = 0; d!= _u.dim(); ++d) // for all basis functions u (2)
                 {
-                    m_u.noalias() = ( vecFun(d, uGrads.at(2*j  ) ).cross( cJac.col3d(1) )
-                                     -vecFun(d, uGrads.at(2*j+1) ).cross( cJac.col3d(0) ))
+                    m_u.noalias() = ( vecFun(d, uGrads.at(2*j  ) ).cross( cJac.col(1).template head<3>() )
+                                     -vecFun(d, uGrads.at(2*j+1) ).cross( cJac.col(0).template head<3>() ))
                                     / measure;
 
                     const short_t s = d*cardU;
@@ -202,8 +187,8 @@
                     for (index_t c = 0; c!= _v.dim(); ++c) // for all basis functions v (2)
                     {
                         const short_t r = c*cardV;
-                        m_v.noalias() = ( vecFun(c, vGrads.at(2*i  ) ).cross( cJac.col3d(1) )
-                                         -vecFun(c, vGrads.at(2*i+1) ).cross( cJac.col3d(0) ))
+                        m_v.noalias() = ( vecFun(c, vGrads.at(2*i  ) ).cross( cJac.col(1).template head<3>() )
+                                         -vecFun(c, vGrads.at(2*i+1) ).cross( cJac.col(0).template head<3>() ))
                                         / measure;
 
                         // n_der.noalias() = (m_v - ( normal.dot(m_v) ) * normal);
@@ -246,9 +231,8 @@
     void parse(gsExprHelper<Scalar> & evList) const
     {
         evList.add(_u);
-        _u.data().flags |= NEED_ACTIVE | NEED_VALUE | NEED_GRAD;
-        evList.add(_v);
-        _v.data().flags |= NEED_ACTIVE | NEED_VALUE | NEED_GRAD;
+        _u.data().flags |= NEED_GRAD;
+
         evList.add(_G);
         _G.data().flags |= NEED_NORMAL | NEED_DERIV | NEED_2ND_DER | NEED_MEASURE;
         _Ef.parse(evList);
@@ -260,6 +244,7 @@
     void print(std::ostream &os) const { os << "var2("; _u.print(os); os <<")"; }
 };
 
+// vector v should be a row vector
 template<class E1, class E2>
 class deriv2dot_expr : public _expr<deriv2dot_expr<E1, E2> >
 {
@@ -292,7 +277,12 @@
 
     void parse(gsExprHelper<Scalar> & evList) const
     {
-        parse_impl<E1>(evList);
+        evList.add(_u);   // We manage the flags of _u "manually" here (sets data)
+        _u.data().flags |= NEED_DERIV2; // define flags
+
+        _v.parse(evList); // We need to evaluate _v (_v.eval(.) is called)
+
+        // Note: evList.parse(.) is called only in exprAssembler for the global expression
     }
 
     const gsFeSpace<Scalar> & rowVar() const
@@ -318,29 +308,6 @@
     void print(std::ostream &os) const { os << "deriv2("; _u.print(os); _v.print(os); os <<")"; }
 
 private:
-    template<class U> inline
-    typename util::enable_if< !util::is_same<U,gsFeSolution<Scalar> >::value,void>::type
-    parse_impl(gsExprHelper<Scalar> & evList) const
-    {
-        evList.add(_u);   // We manage the flags of _u "manually" here (sets data)
-        _u.data().flags |= NEED_DERIV2; // define flags
-
-        _v.parse(evList); // We need to evaluate _v (_v.eval(.) is called)
-
-        // Note: evList.parse(.) is called only in exprAssembler for the global expression
-    }
-
-    template<class U> inline
-    typename util::enable_if< util::is_same<U,gsFeSolution<Scalar> >::value,void>::type
-    parse_impl(gsExprHelper<Scalar> & evList) const
-    {
-        _u.parse(evList); //
-        hess(_u).parse(evList); //
-
-        // evList.add(_u);   // We manage the flags of _u "manually" here (sets data)
-        _v.parse(evList); // We need to evaluate _v (_v.eval(.) is called)
-    }
-
     template<class U> inline
     typename util::enable_if< util::is_same<U,gsGeometryMap<Scalar> >::value, const gsMatrix<Scalar> & >::type
     eval_impl(const U & u, const index_t k)  const
@@ -357,6 +324,7 @@
         // evaluate the geometry map of U
         tmp =_u.data().values[2].reshapeCol(k, cols(), _u.data().dim.second );
         vEv = _v.eval(k);
+        
         res = vEv * tmp.transpose();
         return res;
     }
@@ -397,7 +365,7 @@
             So we simply evaluate for every active basis function v_k the product hess(c).v_k
         */
 
-        hess_expr<gsFeSolution<Scalar>> sHess = hess_expr<gsFeSolution<Scalar>>(_u); // NOTE: This does not parse automatically!
+        hess_expr<gsFeSolution<Scalar>> sHess = hess_expr<gsFeSolution<Scalar>>(_u);
         tmp = sHess.eval(k);
         vEv = _v.eval(k);
         res = vEv * tmp;
@@ -412,20 +380,21 @@
     }
 
     template<class U> inline
-    typename util::enable_if< !util::is_same<U,gsGeometryMap<Scalar>  >::value, index_t >::type
+    typename util::enable_if<util::is_same<U,gsFeSpace<Scalar> >::value, index_t >::type
     cols_impl(const U & u) const
     {
         return _u.dim();
     }
 
-    // template<class U> inline
-    // typename util::enable_if<util::is_same<U,gsFeSolution<Scalar> >::value, index_t >::type
-    // cols_impl(const U & u) const
-    // {
-    //     return _u.dim();
-    // }
+    template<class U> inline
+    typename util::enable_if<util::is_same<U,gsFeSolution<Scalar> >::value, index_t >::type
+    cols_impl(const U & u) const
+    {
+        return _u.dim();
+    }
 
 };
+
 
 /*
     The deriv2_expr computes the hessian of a basis.
@@ -508,47 +477,6 @@
         }
 
         template<class U> inline
-        typename util::enable_if< util::is_same<U,gsFeVariable<Scalar> >::value, const gsMatrix<Scalar> & >::type
-        eval_impl(const U & u, const index_t k)  const
-        {
-            /*
-                Here, we compute the hessian of the geometry map.
-                The hessian of the geometry map c has the form: hess(c)
-                [d11 c1, d11 c2, d11 c3]
-                [d22 c1, d22 c2, d22 c3]
-                [d12 c1, d12 c2, d12 c3]
-
-                The geometry map has components c=[c1,c2,c3]
-            */
-            // evaluate the geometry map of U
-            tmp =  _u.data().values[2];
-            res.resize(rows(),cols());
-            for (index_t comp = 0; comp != _u.source().targetDim(); comp++)
-                res.col(comp) = tmp.block(comp*rows(),0,rows(),1); //star,length
-            return res;
-        }
-
-        template<class U> inline
-        typename util::enable_if< util::is_same<U,gsFeSolution<Scalar> >::value, const gsMatrix<Scalar> & >::type
-        eval_impl(const U & u, const index_t k)  const
-        {
-            /*
-                Here, we compute the hessian of the geometry map.
-                The hessian of the geometry map c has the form: hess(c)
-                [d11 c1, d11 c2, d11 c3]
-                [d22 c1, d22 c2, d22 c3]
-                [d12 c1, d12 c2, d12 c3]
-
-                The geometry map has components c=[c1,c2,c3]
-            */
-            // evaluate the geometry map of U
-            hess_expr<gsFeSolution<Scalar>> sHess = hess_expr<gsFeSolution<Scalar>>(_u);
-            res = sHess.eval(k).transpose();
-            return res;
-        }
-
-        /// Spexialization for a space
-        template<class U> inline
         typename util::enable_if<util::is_same<U,gsFeSpace<Scalar> >::value, const gsMatrix<Scalar> & >::type
         eval_impl(const U & u, const index_t k) const
         {
@@ -588,6 +516,7 @@
 
 };
 
+
 template<class E1, class E2, class E3>
 class flatdot_expr  : public _expr<flatdot_expr<E1,E2,E3> >
 {
@@ -601,7 +530,7 @@
     mutable gsMatrix<Scalar> eA, eB, eC, tmp, res;
 
 public:
-    enum {Space = 3, ScalarValued = 0, ColBlocks = 0};
+    enum {Space = E1::Space, ScalarValued = 1, ColBlocks= 0};
 
 public:
 
@@ -643,6 +572,7 @@
 
     index_t rows() const { return 1; }
     index_t cols() const { return 1; }
+    void setFlag() const { _A.setFlag();_B.setFlag();_C.setFlag(); }
 
     void parse(gsExprHelper<Scalar> & evList) const
     { _A.parse(evList);_B.parse(evList);_C.parse(evList); }
@@ -671,7 +601,7 @@
     mutable gsMatrix<Scalar> eA, eB, eC, res, tmp;
 
 public:
-    enum {Space = E1::Space, ScalarValued = 0, ColBlocks = 0};
+    enum {Space = E1::Space, ScalarValued = 1, ColBlocks = 0};
 
     flatdot2_expr(_expr<E1> const& A, _expr<E2> const& B, _expr<E3> const& C) : _A(A),_B(B),_C(C)
     {
@@ -872,12 +802,7 @@
     real_t PoissonRatio = 0.0;
     real_t thickness = 1.0;
 
-    real_t alpha_d = 1e3;
-    real_t alpha_r = 1e0;
-
-    gsCmdLine cmd("Tutorial on solving a Kirchhoff-Love shell problem.");
-    cmd.addReal("D", "alphaD","alphaD",alpha_d);
-    cmd.addReal("R", "alphaR","alphaR",alpha_r);
+    gsCmdLine cmd("Tutorial on solving a Poisson problem.");
     cmd.addInt( "e", "degreeElevation",
                 "Number of degree elevation steps to perform before solving (0: equalize degree in all directions)", numElevate );
     cmd.addInt( "r", "uniformRefine", "Number of Uniform h-refinement steps to perform before solving",  numRefine );
@@ -917,7 +842,7 @@
         mp.addAutoBoundaries();
         mp.embed(3);
         E_modulus = 1e0;
-        thickness = 1e-2;
+        thickness = 1e0;
         PoissonRatio = 0.0;
     }
     //! [set test case data]
@@ -959,25 +884,12 @@
     //! [Boundary condition case 1]
     if (testCase == 1)
     {
-        if (weak)
-        {
-            for (index_t i=0; i!=3; ++i)
-            {
-                bc.addCondition(boundary::north, condition_type::weak_dirichlet, 0, 0, false, i ); // unknown 0 - x
-                bc.addCondition(boundary::east, condition_type::weak_dirichlet, 0, 0, false, i ); // unknown 1 - y
-                bc.addCondition(boundary::south, condition_type::weak_dirichlet, 0, 0, false, i ); // unknown 2 - z
-                bc.addCondition(boundary::west, condition_type::weak_dirichlet, 0, 0, false, i ); // unknown 2 - z
-            }
-        }
-        else
-        {
-            for (index_t i=0; i!=3; ++i)
-            {
-                bc.addCondition(boundary::north, condition_type::dirichlet, 0, 0, false, i ); // unknown 0 - x
-                bc.addCondition(boundary::east, condition_type::dirichlet, 0, 0, false, i ); // unknown 1 - y
-                bc.addCondition(boundary::south, condition_type::dirichlet, 0, 0, false, i ); // unknown 2 - z
-                bc.addCondition(boundary::west, condition_type::dirichlet, 0, 0, false, i ); // unknown 2 - z
-            }
+        for (index_t i=0; i!=3; ++i)
+        {
+            bc.addCondition(boundary::north, condition_type::dirichlet, 0, 0, false, i ); // unknown 0 - x
+            bc.addCondition(boundary::east, condition_type::dirichlet, 0, 0, false, i ); // unknown 1 - y
+            bc.addCondition(boundary::south, condition_type::dirichlet, 0, 0, false, i ); // unknown 2 - z
+            bc.addCondition(boundary::west, condition_type::dirichlet, 0, 0, false, i ); // unknown 2 - z
         }
         tmp << 0,0,-1;
     }
@@ -1082,16 +994,8 @@
             bc.addCondition(boundary::west, condition_type::dirichlet, 0, 0, false, i ); // unknown 2 - z
         }
 
-        if (weak)
-        {
-            bc.addCondition(boundary::east, condition_type::weak_clamped, 0, 0 ,false,2);
-            bc.addCondition(boundary::west, condition_type::weak_clamped, 0, 0 ,false,2);
-        }
-        else
-        {
-            bc.addCondition(boundary::east, condition_type::clamped, 0, 0 ,false,2);
-            bc.addCondition(boundary::west, condition_type::clamped, 0, 0 ,false,2);
-        }
+        bc.addCondition(boundary::east, condition_type::clamped, 0, 0 ,false,2);
+        bc.addCondition(boundary::west, condition_type::clamped, 0, 0 ,false,2);
 
         tmp<<0,0,-1;
     }
@@ -1135,7 +1039,7 @@
         }
 
 
-        tmp << 0,0,-0.1;
+        tmp << 0,0,-1;
     }
 
     //! [Assembler setup]
@@ -1230,16 +1134,11 @@
 
     auto F        = ff;
 
-<<<<<<< HEAD
-    auto That   = cartcon(G);
-    auto Ttilde = cartcov(G);
-
-=======
->>>>>>> f80fc209
     // For Neumann (same for Dirichlet/Nitsche) conditions
     auto g_N = A.getBdrFunction(G);
     // auto g_N = ff;
 
+    real_t alpha_d = 1e3;
     A.assembleBdr
     (
         bc.get("Weak Dirichlet")
@@ -1248,18 +1147,6 @@
         ,
         alpha_d * (u * (defG - G) - u * (g_N) )
     );
-
-    // RHS is minussed, why?
-    A.assembleBdr(
-        bc.get("Weak Clamped")
-        ,
-        // alpha_r * (usn(defG).tr() * nv(G) - usn(G).tr() * nv(G)).val() * var2(u,u,defG,nv(G).tr()) * tv(G).norm()
-        // +
-        alpha_r * (var1(u,defG) * nv(G)) * (var1(u,defG) * nv(G)).tr() * meas(G)
-        // ,
-        // alpha_r * (usn(defG).tr() * nv(G) - usn(G).tr() * nv(G)).val() * var1(u,defG) * nv(G) * tv(G).norm()
-    );
-
 
     // For Neumann conditions
     A.assembleBdr(bc.get("Neumann"), u * g_N * tv(G).norm() );
@@ -1335,18 +1222,6 @@
                 -alpha_d * (u * (defG - G) - u * (g_N) )
             );
 
-            // Weak Clamping term
-            // RHS is minussed!
-            A.assembleBdr(
-                bc.get("Weak Clamped")
-                ,
-                alpha_r * (usn(defG).tr() * nv(G) - usn(G).tr() * nv(G)).val() * var2(u,u,defG,nv(G).tr()) * tv(G).norm()
-                +
-                alpha_r * (var1(u,defG) * nv(G)) * (var1(u,defG) * nv(G)).tr() * tv(G).norm()
-                ,
-                -alpha_r * (usn(defG).tr() * nv(G) - usn(G).tr() * nv(G)).val() * var1(u,defG) * nv(G) * tv(G).norm()
-            );
-
             // solve system
             solver.compute( A.matrix() );
             updateVector = solver.solve(A.rhs()); // this is the UPDATE
