--- conflicted
+++ resolved
@@ -226,29 +226,13 @@
 #ifdef GISMO_WITH_IPOPT
         case 2:
         optimizer = new gsIpOpt<real_t>(&problem);
-<<<<<<< HEAD
-
-        //Set the momentum rate used for the step calculation (default is 0.0).
-        //Defines how much momentum is kept from previous iterations.
-        // optimizer->setMomentum(4);
-
-        // Turn verbosity on, so the optimizer prints status updates after each
-        // iteration.
-        // optimizer->options().setInt("Verbose",14);
-        // break;
-=======
         break;
->>>>>>> ad58bdac
 #endif
         default:
         GISMO_ERROR("No optimizer defined for option "<<solver<<"\n");
     }
     //! [Optimizer selection]
-<<<<<<< HEAD
-
-=======
-                
->>>>>>> ad58bdac
+
     //! [Optimizer options]
     // Set number of iterations as stop criterion.
     optimizer->options().setInt("MaxIterations",200);
