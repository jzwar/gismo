--- conflicted
+++ resolved
@@ -25,11 +25,7 @@
    bool plot = false;
 
    // Number of refinement loops to be done
-<<<<<<< HEAD
-   int numRefinementLoops = 4;
-=======
    index_t numRefinementLoops = 4;
->>>>>>> 63f6040e
 
    gsCmdLine cmd("Tutorial on solving a Poisson problem.");
    cmd.addSwitch("plot", "Create a ParaView visualization file with the solution", plot);
@@ -179,11 +175,7 @@
 
        // Get the element-wise norms.
        ev.integralElWise( ( igrad(is,Gm) - igrad(ms)).sqNorm()*meas(Gm) );
-<<<<<<< HEAD
-       std::vector<real_t> eltErrs  = ev.elementwise();
-=======
        const std::vector<real_t> & eltErrs = ev.elementwise();
->>>>>>> 63f6040e
        //! [errorComputation]
 
        // --------------- adaptive refinement ---------------
@@ -207,16 +199,12 @@
 
        // Refine the marked elements with a 1-ring of cells around marked elements
        gsRefineMarkedElements( bases, elMarked, 1 );
-<<<<<<< HEAD
-       gsUnrefineMarkedElements( bases, elCMarked, 1 );
-=======
 
        // std::vector<bool> elCMarked;
        // for (size_t k=0; k!=eltErrs.size(); k++) eltErrs[k] = -eltErrs[k];
        //gsMarkElementsForRef( eltErrs, adaptRefCrit, adaptRefParam, elCMarked);
        //gsUnrefineMarkedElements( bases, elCMarked, 1 );
 
->>>>>>> 63f6040e
        //! [adaptRefinementPart]
 
 
